--- conflicted
+++ resolved
@@ -128,25 +128,15 @@
             return this.toString();
         },
 
-<<<<<<< HEAD
-    /** Returns true if any part of the date has been set. */
-    isSet: function() {
-        return (this.decade !== null || this.year !== null || this.month !== null || this.day !== null);
-    },
-
-    /** Returns true iff the minimum precision level is set, ie. the decade. Useful for displaying the date. */
-    isComplete: function() {
-        return (this.decade !== null);
-    },
-=======
+        /** Returns true if any part of the date has been set. */
         isSet: function() {
             return (this.decade !== null || this.year !== null || this.month !== null || this.day !== null);
         },
 
+        /** Returns true iff the minimum precision level is set, ie. the decade. Useful for displaying the date. */
         isComplete: function() {
             return (this.decade !== null);
         },
->>>>>>> 5f85071d
 
         onlyDecadeAvailable: function() {
             return (this.decade !== null && this.year == null);
@@ -201,14 +191,8 @@
                     dateStr = ("0" + this.getDay()).slice(-2) + "-" + dateStr;
                 }
             }
-<<<<<<< HEAD
-        }
-        return dateStr;
-    },
-=======
             return dateStr;
-         },
->>>>>>> 5f85071d
+        },
 
         // Returns the number of milliseconds since 1 January 1970 (same as Date.getTime()) 
         getTime: function() {
