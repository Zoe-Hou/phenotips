--- conflicted
+++ resolved
@@ -1397,33 +1397,23 @@
                 return [ {"propertyName": "genes", "value": genes} ];
             }
 
-<<<<<<< HEAD
-        if (!PedigreeImport.JSONToInternalPropertyMapping.hasOwnProperty(externalPropertyName)) {
-            return null;
-        }
-=======
             if (!PedigreeImport.JSONToInternalPropertyMapping.hasOwnProperty(externalPropertyName)) {
                 return [];
             }
->>>>>>> 1e7377bb
 
             var internalPropertyName = PedigreeImport.JSONToInternalPropertyMapping[externalPropertyName];
 
-<<<<<<< HEAD
-        if (externalPropertyName == "birthdate" || externalPropertyName == "deathdate") {
-            // handle deprecated date formats by using PedigreeDate constructors which can handle those
-            var pedigreeDate = new PedigreeDate(value);
-            value = pedigreeDate.getSimpleObject();
-        }
-
-        return {"propertyName": internalPropertyName, "value": value };
-=======
+            if (externalPropertyName == "birthdate" || externalPropertyName == "deathdate") {
+                // handle deprecated date formats by using PedigreeDate constructors which can handle those
+                var pedigreeDate = new PedigreeDate(value);
+                value = pedigreeDate.getSimpleObject();
+            }
+
             return [ {"propertyName": internalPropertyName, "value": value } ];
         } catch (err) {
             console.log("Error importing property [" + externalPropertyName + "]");
             return [];
         }
->>>>>>> 1e7377bb
     }
 
     PedigreeImport.JSONToInternalRelationshipPropertyMapping = {
