<?xml version="1.0" encoding="UTF-8"?>

<!--
 * See the NOTICE file distributed with this work for additional
 * information regarding copyright ownership.
 *
 * This program is free software: you can redistribute it and/or modify
 * it under the terms of the GNU Affero General Public License as published by
 * the Free Software Foundation, either version 3 of the License, or
 * (at your option) any later version.
 *
 * This program is distributed in the hope that it will be useful,
 * but WITHOUT ANY WARRANTY; without even the implied warranty of
 * MERCHANTABILITY or FITNESS FOR A PARTICULAR PURPOSE.  See the
 * GNU Affero General Public License for more details.
 *
 * You should have received a copy of the GNU Affero General Public License
 * along with this program.  If not, see http://www.gnu.org/licenses/
-->

<project xmlns="http://maven.apache.org/POM/4.0.0" xmlns:xsi="http://www.w3.org/2001/XMLSchema-instance" xsi:schemaLocation="http://maven.apache.org/POM/4.0.0 http://maven.apache.org/maven-v4_0_0.xsd">
  <modelVersion>4.0.0</modelVersion>
  <parent>
    <groupId>org.phenotips</groupId>
    <artifactId>phenotips-entities</artifactId>
<<<<<<< HEAD
    <version>1.3-milestone-5-niaid</version>
=======
    <version>1.3.1</version>
>>>>>>> 74a45f8b
  </parent>
  <artifactId>phenotips-entities-api</artifactId>
  <name>PhenoTips - Entities - Java APIs</name>

  <properties>
    <coverage.instructionRatio>0.01</coverage.instructionRatio>
  </properties>

  <dependencies>
    <dependency>
      <groupId>org.xwiki.commons</groupId>
      <artifactId>xwiki-commons-component-api</artifactId>
      <version>${xwiki.version}</version>
    </dependency>
    <dependency>
      <groupId>org.xwiki.platform</groupId>
      <artifactId>xwiki-platform-bridge</artifactId>
      <version>${xwiki.version}</version>
    </dependency>
    <dependency>
      <groupId>org.xwiki.platform</groupId>
      <artifactId>xwiki-platform-oldcore</artifactId>
      <version>${xwiki.version}</version>
    </dependency>
    <dependency>
      <groupId>org.xwiki.platform</groupId>
      <artifactId>xwiki-platform-query-manager</artifactId>
      <version>${xwiki.version}</version>
    </dependency>
    <dependency>
      <groupId>${project.groupId}</groupId>
      <artifactId>component-registry</artifactId>
      <version>1.3-milestone-5</version>
    </dependency>
    <dependency>
      <groupId>${project.groupId}</groupId>
      <artifactId>phenotips-constants</artifactId>
      <version>1.3-milestone-5</version>
    </dependency>
    <dependency>
      <groupId>org.json</groupId>
      <artifactId>json</artifactId>
    </dependency>
    <dependency>
      <groupId>org.slf4j</groupId>
      <artifactId>slf4j-api</artifactId>
    </dependency>
    <dependency>
      <groupId>org.apache.commons</groupId>
      <artifactId>commons-lang3</artifactId>
    </dependency>
    <dependency>
      <groupId>org.xwiki.rendering</groupId>
      <artifactId>xwiki-rendering-api</artifactId>
      <version>${xwiki.version}</version>
    </dependency>
    <!-- Test dependencies -->
    <dependency>
      <groupId>junit</groupId>
      <artifactId>junit</artifactId>
      <scope>test</scope>
    </dependency>
    <dependency>
      <groupId>org.mockito</groupId>
      <artifactId>mockito-core</artifactId>
      <scope>test</scope>
    </dependency>
  </dependencies>

  <build>
    <plugins>
      <plugin>
        <groupId>org.apache.maven.plugins</groupId>
        <artifactId>maven-surefire-plugin</artifactId>
        <configuration>
          <!-- This would speed up build time, but we're playing with the singleton ComponentManagerRegistry and this causes concurrency issues. -->
          <parallel>none</parallel>
        </configuration>
      </plugin>
    </plugins>
  </build>
</project><|MERGE_RESOLUTION|>--- conflicted
+++ resolved
@@ -23,11 +23,7 @@
   <parent>
     <groupId>org.phenotips</groupId>
     <artifactId>phenotips-entities</artifactId>
-<<<<<<< HEAD
     <version>1.3-milestone-5-niaid</version>
-=======
-    <version>1.3.1</version>
->>>>>>> 74a45f8b
   </parent>
   <artifactId>phenotips-entities-api</artifactId>
   <name>PhenoTips - Entities - Java APIs</name>
@@ -40,6 +36,11 @@
     <dependency>
       <groupId>org.xwiki.commons</groupId>
       <artifactId>xwiki-commons-component-api</artifactId>
+      <version>${xwiki.version}</version>
+    </dependency>
+    <dependency>
+      <groupId>org.xwiki.platform</groupId>
+      <artifactId>xwiki-platform-model</artifactId>
       <version>${xwiki.version}</version>
     </dependency>
     <dependency>
