/*
 * See the NOTICE file distributed with this work for additional
 * information regarding copyright ownership.
 *
 * This program is free software: you can redistribute it and/or modify
 * it under the terms of the GNU Affero General Public License as published by
 * the Free Software Foundation, either version 3 of the License, or
 * (at your option) any later version.
 *
 * This program is distributed in the hope that it will be useful,
 * but WITHOUT ANY WARRANTY; without even the implied warranty of
 * MERCHANTABILITY or FITNESS FOR A PARTICULAR PURPOSE.  See the
 * GNU Affero General Public License for more details.
 *
 * You should have received a copy of the GNU Affero General Public License
 * along with this program.  If not, see http://www.gnu.org/licenses/
 */
package org.phenotips.data.internal.controller;

import org.phenotips.data.DictionaryPatientData;
import org.phenotips.data.Patient;
import org.phenotips.data.PatientData;
import org.phenotips.data.PatientDataController;
import org.phenotips.data.VocabularyProperty;
import org.phenotips.data.internal.AbstractPhenoTipsVocabularyProperty;

import org.xwiki.bridge.DocumentAccessBridge;
import org.xwiki.component.util.DefaultParameterizedType;
import org.xwiki.model.reference.EntityReference;
import org.xwiki.model.reference.ObjectPropertyReference;

import java.lang.reflect.ParameterizedType;
import java.lang.reflect.Type;
import java.util.Collection;
import java.util.Iterator;
import java.util.LinkedHashMap;
import java.util.LinkedList;
import java.util.List;
import java.util.Map;

import javax.inject.Inject;
import javax.inject.Provider;

import org.apache.commons.lang3.StringUtils;
import org.apache.commons.lang3.math.NumberUtils;
import org.json.JSONArray;
import org.json.JSONObject;
import org.slf4j.Logger;

import com.xpn.xwiki.XWikiContext;
import com.xpn.xwiki.doc.XWikiDocument;
import com.xpn.xwiki.objects.BaseObject;
import com.xpn.xwiki.objects.BaseProperty;

/**
 * Base class for handling data in different types of objects (String, List, etc) and preserving the object type. Has
 * custom functions for dealing with conversion to booleans, and vocabulary codes to human readable labels.
 *
 * @param <T> the type of data being managed by this component, usually {@code String}, but other types are possible,
 *            even more complex types
 * @version $Id$
 * @since 1.0RC1
 */
public abstract class AbstractComplexController<T> implements PatientDataController<T>
{
    /** Provides access to the underlying data storage. */
    @Inject
    protected DocumentAccessBridge documentAccessBridge;

    /** Logging helper object. */
    @Inject
    private Logger logger;

    @Inject
    private Provider<XWikiContext> contextProvider;

    @Override
    @SuppressWarnings("unchecked")
    public PatientData<T> load(Patient patient)
    {
        try {
            XWikiDocument doc = (XWikiDocument) this.documentAccessBridge.getDocument(patient.getDocument());
            BaseObject data = doc.getXObject(getXClassReference());
            if (data == null) {
                return null;
            }
            Map<String, T> result = new LinkedHashMap<String, T>();
            for (String propertyName : getProperties()) {
                BaseProperty<ObjectPropertyReference> field =
                    (BaseProperty<ObjectPropertyReference>) data.getField(propertyName);
                if (field != null) {
                    Object propertyValue = field.getValue();
                    /* If the controller only works with codes, store the Vocabulary Instances rather than Strings */
                    if (getCodeFields().contains(propertyName) && isCodeFieldsOnly()) {
                        List<VocabularyProperty> propertyValuesList = new LinkedList<>();
                        List<String> terms = (List<String>) propertyValue;
                        for (String termId : terms) {
                            propertyValuesList.add(new QuickVocabularyProperty(termId));
                        }
                        propertyValue = propertyValuesList;
                    }
                    result.put(propertyName, (T) propertyValue);
                }
            }
            return new DictionaryPatientData<>(getName(), result);
        } catch (Exception e) {
            this.logger.error("Could not find requested document or some unforeseen"
                + " error has occurred during controller loading ", e.getMessage());
        }
        return null;
    }

    @Override
    public void writeJSON(Patient patient, JSONObject json, Collection<String> selectedFieldNames)
    {
        PatientData<T> data = patient.getData(getName());
        if (data == null) {
            return;
        }
        Iterator<Map.Entry<String, T>> iterator = data.dictionaryIterator();
        if (iterator == null || !iterator.hasNext()) {
            return;
        }
        JSONObject container = json.optJSONObject(getJsonPropertyName());

        while (iterator.hasNext()) {
            Map.Entry<String, T> item = iterator.next();
            if (selectedFieldNames == null || selectedFieldNames.contains(item.getKey())) {
                if (container == null) {
                    // put() is placed here because we want to create the property iff at least one field is set/enabled
                    json.put(getJsonPropertyName(), new JSONObject());
                    container = json.optJSONObject(getJsonPropertyName());
                }
                String itemKey = item.getKey();
                container.put(itemKey, format(itemKey, item.getValue()));
            }
        }
    }

    /**
     * @return list of fields which should be resolved to booleans
     */
    protected abstract List<String> getBooleanFields();

    /**
     * @return list of fields which contain HPO codes, and therefore additional data can be obtained, such as human
     *         readable name
     */
    protected abstract List<String> getCodeFields();

    /**
     * In case all fields are code fields, then the controller can store data in memory as vocabulary objects rather
     * than strings.
     *
     * @return true if all fields contain HPO codes
     */
    protected boolean isCodeFieldsOnly()
    {
        Type type = this.getClass().getGenericSuperclass();
        if (!(type instanceof ParameterizedType)) {
            return false;
        }
        ParameterizedType t = (ParameterizedType) type;
        return new DefaultParameterizedType(null, List.class, VocabularyProperty.class).equals(
            t.getActualTypeArguments()[0]);
    }

    /**
     * Checks if a the value needs to be formatted and then calls the appropriate function.
     *
     * @param key the key under which the value will be stored in JSON
     * @param value the value which possibly needs to be formatted
     * @return the formatted object or the original value
     */
    @SuppressWarnings("unchecked")
    private Object format(String key, Object value)
    {
        if (value == null) {
            return null;
        }
        if (getBooleanFields().contains(key)) {
            return booleanConvert(value.toString());
        } else if (getCodeFields().contains(key)) {
            return codeToHumanReadable((List<T>) value);
        } else {
            return value;
        }
    }

    /** For converting JSON into internal representation. */
    @SuppressWarnings({ "rawtypes", "unchecked" })
    private Object inverseFormat(String key, Object value)
    {
        if (value != null) {
            try {
                if (this.getBooleanFields().contains(key)) {
                    return value;
                } else if (this.getCodeFields().contains(key)) {
                    LinkedList<VocabularyProperty> terms = new LinkedList<>();
                    for (Object termJson : (JSONArray) value) {
                        VocabularyProperty term = new QuickVocabularyProperty((JSONObject) termJson);
                        terms.add(term);
                    }
                    return terms;
                } else if (value instanceof JSONArray) {
                    List list = new LinkedList();
                    for (Object o : (JSONArray) value) {
                        list.add(o);
                    }
                    return list;
                } else {
                    return value.toString();
                }
            } catch (Exception ex) {
                // improper format
            }
        }
        return null;
    }

    private Boolean booleanConvert(String integerValue)
    {
        if (StringUtils.equals("0", integerValue)) {
            return false;
        } else if (StringUtils.equals("1", integerValue)) {
            return true;
        } else {
            return null;
        }
    }

    /**
     * For different types to ones that can be saved by XWiki.
     *
     * @return the converted value if `value` is convertible, original `value` otherwise
     */
    private Object saveFormat(Object value)
    {
        if (value == null) {
            return null;
        }
        if (value instanceof Boolean) {
            return (Boolean) value ? 1 : 0;
        } else if (NumberUtils.isNumber(String.valueOf(value))) {
            try {
                return Integer.valueOf(value.toString());
            } catch (Exception ex) {
                return value;
            }
        }
        return value;
    }

    private JSONArray codeToHumanReadable(List<T> codes)
    {
        JSONArray labeledList = new JSONArray();
        for (T code : codes) {
            QuickVocabularyProperty term;
            if (code instanceof QuickVocabularyProperty) {
                term = (QuickVocabularyProperty) code;
            } else {
                term = new QuickVocabularyProperty(code.toString());
            }
            labeledList.put(term.toJSON());
        }
        return labeledList;
    }

    @Override
    public void writeJSON(Patient patient, JSONObject json)
    {
        writeJSON(patient, json, null);
    }

    @SuppressWarnings("unchecked")
    @Override
    public void save(Patient patient)
    {
        try {
            XWikiDocument doc = (XWikiDocument) this.documentAccessBridge.getDocument(patient.getDocument());
            BaseObject dataHolder = doc.getXObject(getXClassReference());
            PatientData<T> data = patient.getData(this.getName());
            if (dataHolder == null && data != null) {
                return;
            }
            XWikiContext context = this.contextProvider.get();
            for (String propertyName : getProperties()) {
                Object propertyValue = data.get(propertyName);
                if (this.getCodeFields().contains(propertyName) && this.isCodeFieldsOnly()) {
                    List<VocabularyProperty> terms = (List<VocabularyProperty>) propertyValue;
                    List<String> listToStore = new LinkedList<>();
                    for (VocabularyProperty term : terms) {
                        listToStore.add(term.getId());
                    }
<<<<<<< HEAD
                    dataHolder.set(propertyName, listToStore, context);
                } else {
                    propertyValue = this.saveFormat(propertyValue);
                    dataHolder.set(propertyName, propertyValue, context);
                }
            }
=======
                } else {
                    dataHolder.set(propertyName, this.saveFormat(propertyValue), context);
                }
            }

>>>>>>> 55a519a5
            context.getWiki()
                .saveDocument(doc, String.format("Updated %s history from JSON", this.getName()), true, context);
        } catch (Exception ex) {
            this.logger.error("Could not load patient document or some unknown error has occurred", ex.getMessage());
        }
    }

    @SuppressWarnings("unchecked")
    @Override
    public PatientData<T> readJSON(JSONObject json)
    {
        Map<String, T> result = new LinkedHashMap<String, T>();
        JSONObject container = json.optJSONObject(getJsonPropertyName());
        if (container != null) {
            for (String propertyName : getProperties()) {
                Object value = this.inverseFormat(propertyName, container.opt(propertyName));
                if (value != null) {
                    result.put(propertyName, (T) value);
                }
            }
        }
        return new DictionaryPatientData<>(getName(), result);
    }

    protected abstract List<String> getProperties();

    protected abstract String getJsonPropertyName();

    /**
     * The XClass used for storing data managed by this controller. By default, data is stored in the main
     * {@code PhenoTips.PatientClass} object that defines the patient record. Override this method if a different type
     * of XObject is used.
     *
     * @return a local reference (without the wiki reference) pointing to the XDocument containing the target XClass
     * @since 1.2RC1
     */
    protected EntityReference getXClassReference()
    {
        return Patient.CLASS_REFERENCE;
    }

    /**
     * There exists no class currently that would be able to covert a vocabulary code into a human readable format given
     * only a code string. Considering that there is a need for such functionality, there are 3 options: copy the code
     * that performs the function needed into the controller, create a class extending
     * {@link org.phenotips.data.internal.AbstractPhenoTipsVocabularyProperty} in a separate file, or create such class
     * here. Given the fact the the {@link org.phenotips.data.internal.AbstractPhenoTipsVocabularyProperty} is abstract
     * only by having a protected constructor, which fully satisfies the needed functionality, it makes the most sense
     * to put {@link QuickVocabularyProperty} here.
     */
    protected static final class QuickVocabularyProperty extends AbstractPhenoTipsVocabularyProperty
    {
        public QuickVocabularyProperty(String id)
        {
            super(id);
        }

        public QuickVocabularyProperty(JSONObject json)
        {
            super(json);
        }
    }
}<|MERGE_RESOLUTION|>--- conflicted
+++ resolved
@@ -292,20 +292,12 @@
                     for (VocabularyProperty term : terms) {
                         listToStore.add(term.getId());
                     }
-<<<<<<< HEAD
                     dataHolder.set(propertyName, listToStore, context);
                 } else {
-                    propertyValue = this.saveFormat(propertyValue);
-                    dataHolder.set(propertyName, propertyValue, context);
-                }
-            }
-=======
-                } else {
                     dataHolder.set(propertyName, this.saveFormat(propertyValue), context);
                 }
             }
 
->>>>>>> 55a519a5
             context.getWiki()
                 .saveDocument(doc, String.format("Updated %s history from JSON", this.getName()), true, context);
         } catch (Exception ex) {
