/*
 * See the NOTICE file distributed with this work for additional
 * information regarding copyright ownership.
 *
 * This program is free software: you can redistribute it and/or modify
 * it under the terms of the GNU Affero General Public License as published by
 * the Free Software Foundation, either version 3 of the License, or
 * (at your option) any later version.
 *
 * This program is distributed in the hope that it will be useful,
 * but WITHOUT ANY WARRANTY; without even the implied warranty of
 * MERCHANTABILITY or FITNESS FOR A PARTICULAR PURPOSE.  See the
 * GNU Affero General Public License for more details.
 *
 * You should have received a copy of the GNU Affero General Public License
 * along with this program.  If not, see http://www.gnu.org/licenses/
 */
package org.phenotips.data.internal.controller;

import org.phenotips.data.Patient;
import org.phenotips.data.PatientData;
import org.phenotips.data.PatientDataController;
import org.phenotips.data.SimpleValuePatientData;

import org.xwiki.component.manager.ComponentLookupException;
import org.xwiki.model.reference.DocumentReference;
import org.xwiki.test.mockito.MockitoComponentMockingRule;

import java.util.Collection;
import java.util.LinkedList;

import org.json.JSONObject;
import org.junit.Assert;
import org.junit.Before;
import org.junit.Rule;
import org.junit.Test;
import org.mockito.Mock;
import org.mockito.MockitoAnnotations;

import com.xpn.xwiki.doc.XWikiDocument;
import com.xpn.xwiki.objects.BaseObject;

import static org.mockito.Mockito.doReturn;

/**
 * Test for the {@link ClinicalStatusController} component, implementation of the
 * {@link org.phenotips.data.PatientDataController} interface.
 */
public class ClinicalStatusControllerTest
{
    private static final String AFFECTED = "affected";

    private static final String UNAFFECTED = "unaffected";

    private static final String DATA_NAME = "clinicalStatus";

    private static final String CONTROLLING_FIELDNAME = UNAFFECTED;

    @Rule
    public MockitoComponentMockingRule<PatientDataController<String>> mocker =
        new MockitoComponentMockingRule<PatientDataController<String>>(ClinicalStatusController.class);

    @Mock
    private Patient patient;

    @Mock
    private XWikiDocument doc;

    @Mock
    private BaseObject dataHolder;

    @Before
    public void setUp() throws Exception
    {
        MockitoAnnotations.initMocks(this);

        DocumentReference patientDocument = new DocumentReference("wiki", "patient", "00000001");
<<<<<<< HEAD
        doReturn(patientDocument).when(this.patient).getDocumentReference();
        doReturn(this.doc).when(this.patient).getDocument();
        doReturn(this.data).when(this.doc).getXObject(Patient.CLASS_REFERENCE);
=======
        doReturn(patientDocument).when(this.patient).getDocument();
        doReturn(this.doc).when(this.documentAccessBridge).getDocument(patientDocument);
        doReturn(this.dataHolder).when(this.doc).getXObject(Patient.CLASS_REFERENCE);
>>>>>>> 74a45f8b
    }

    @Test
    public void loadCatchesExceptionWhenPatientDoesNotHavePatientClass() throws ComponentLookupException
    {
        doReturn(null).when(this.doc).getXObject(Patient.CLASS_REFERENCE);

        PatientData<String> result = this.mocker.getComponentUnderTest().load(this.patient);

        Assert.assertNull(result);
    }

    @Test
    public void loadReturnsNullWhenGivenUnexpectedIntValue() throws ComponentLookupException
    {
        doReturn(7314862).when(this.dataHolder).getIntValue(UNAFFECTED);

        PatientData<String> result = this.mocker.getComponentUnderTest().load(this.patient);

        Assert.assertNull(result);
    }

    @Test
    public void loadReturnsAffectedString() throws ComponentLookupException
    {
        doReturn(0).when(this.dataHolder).getIntValue(UNAFFECTED);

        PatientData<String> result = this.mocker.getComponentUnderTest().load(this.patient);

        Assert.assertEquals(AFFECTED, result.getValue());
    }

    @Test
    public void loadReturnsUnaffectedString() throws ComponentLookupException
    {
        doReturn(1).when(this.dataHolder).getIntValue(UNAFFECTED);

        PatientData<String> result = this.mocker.getComponentUnderTest().load(this.patient);

        Assert.assertEquals(UNAFFECTED, result.getValue());
    }

    @Test
    public void writeJSONReturnsWhenGetDataReturnsNull() throws ComponentLookupException
    {
        doReturn(null).when(this.patient).getData(DATA_NAME);
        JSONObject json = new JSONObject();

        this.mocker.getComponentUnderTest().writeJSON(this.patient, json);

        Assert.assertFalse(json.has(DATA_NAME));
    }

    @Test
    public void writeJSONWithSelectedFieldsReturnsWhenGetDataReturnsNotNull() throws ComponentLookupException
    {
        doReturn(null).when(this.patient).getData(DATA_NAME);
        JSONObject json = new JSONObject();
        Collection<String> selectedFields = new LinkedList<>();
        selectedFields.add(CONTROLLING_FIELDNAME);

        this.mocker.getComponentUnderTest().writeJSON(this.patient, json, selectedFields);

        Assert.assertTrue(json.has(DATA_NAME));
    }

    @Test
    public void writeJSONAddsAffectedValueToJSON() throws ComponentLookupException
    {
        PatientData<String> data = new SimpleValuePatientData<>(DATA_NAME, AFFECTED);
        doReturn(data).when(this.patient).getData(DATA_NAME);
        JSONObject json = new JSONObject();

        this.mocker.getComponentUnderTest().writeJSON(this.patient, json);

        Assert.assertNotNull(json.opt(DATA_NAME));
        Assert.assertEquals(AFFECTED, json.getString(DATA_NAME));
    }

    @Test
    public void writeJSONWithSelectedFieldsAddsAffectedValueToJSON() throws ComponentLookupException
    {
        PatientData<String> data =
            new SimpleValuePatientData<>(DATA_NAME, AFFECTED);
        doReturn(data).when(this.patient).getData(DATA_NAME);
        JSONObject json = new JSONObject();
        Collection<String> selectedFields = new LinkedList<>();
        selectedFields.add(CONTROLLING_FIELDNAME);

        this.mocker.getComponentUnderTest().writeJSON(this.patient, json, selectedFields);

        Assert.assertNotNull(json.optString(DATA_NAME, null));
        Assert.assertEquals(AFFECTED, json.getString(DATA_NAME));
    }

    @Test
    public void writeJSONAddsUnaffectedValueToJSON() throws ComponentLookupException
    {
        PatientData<String> data = new SimpleValuePatientData<>(DATA_NAME, UNAFFECTED);
        doReturn(data).when(this.patient).getData(DATA_NAME);
        JSONObject json = new JSONObject();

        this.mocker.getComponentUnderTest().writeJSON(this.patient, json);

        Assert.assertNotNull(json.optString(DATA_NAME, null));
        Assert.assertEquals(UNAFFECTED, json.getString(DATA_NAME));
    }

    @Test
    public void writeJSONWithSelectedFieldsAddsUnaffectedValueToJSON() throws ComponentLookupException
    {
        PatientData<String> data = new SimpleValuePatientData<>(DATA_NAME, UNAFFECTED);
        doReturn(data).when(this.patient).getData(DATA_NAME);
        JSONObject json = new JSONObject();
        Collection<String> selectedFields = new LinkedList<>();
        selectedFields.add(CONTROLLING_FIELDNAME);

        this.mocker.getComponentUnderTest().writeJSON(this.patient, json, selectedFields);

        Assert.assertNotNull(json.optString(DATA_NAME, null));
        Assert.assertEquals(UNAFFECTED, json.getString(DATA_NAME));
    }

    @Test
    public void checkGetName() throws ComponentLookupException
    {
        Assert.assertEquals(DATA_NAME, this.mocker.getComponentUnderTest().getName());
    }
}<|MERGE_RESOLUTION|>--- conflicted
+++ resolved
@@ -22,6 +22,7 @@
 import org.phenotips.data.PatientDataController;
 import org.phenotips.data.SimpleValuePatientData;
 
+import org.xwiki.bridge.DocumentAccessBridge;
 import org.xwiki.component.manager.ComponentLookupException;
 import org.xwiki.model.reference.DocumentReference;
 import org.xwiki.test.mockito.MockitoComponentMockingRule;
@@ -60,6 +61,8 @@
     public MockitoComponentMockingRule<PatientDataController<String>> mocker =
         new MockitoComponentMockingRule<PatientDataController<String>>(ClinicalStatusController.class);
 
+    private DocumentAccessBridge documentAccessBridge;
+
     @Mock
     private Patient patient;
 
@@ -74,16 +77,12 @@
     {
         MockitoAnnotations.initMocks(this);
 
+        this.documentAccessBridge = this.mocker.getInstance(DocumentAccessBridge.class);
+
         DocumentReference patientDocument = new DocumentReference("wiki", "patient", "00000001");
-<<<<<<< HEAD
-        doReturn(patientDocument).when(this.patient).getDocumentReference();
-        doReturn(this.doc).when(this.patient).getDocument();
-        doReturn(this.data).when(this.doc).getXObject(Patient.CLASS_REFERENCE);
-=======
         doReturn(patientDocument).when(this.patient).getDocument();
         doReturn(this.doc).when(this.documentAccessBridge).getDocument(patientDocument);
         doReturn(this.dataHolder).when(this.doc).getXObject(Patient.CLASS_REFERENCE);
->>>>>>> 74a45f8b
     }
 
     @Test
