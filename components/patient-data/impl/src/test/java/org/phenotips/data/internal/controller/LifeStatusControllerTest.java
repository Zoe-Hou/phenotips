--- conflicted
+++ resolved
@@ -22,6 +22,7 @@
 import org.phenotips.data.PatientDataController;
 import org.phenotips.data.SimpleValuePatientData;
 
+import org.xwiki.bridge.DocumentAccessBridge;
 import org.xwiki.component.manager.ComponentLookupException;
 import org.xwiki.model.reference.DocumentReference;
 import org.xwiki.test.mockito.MockitoComponentMockingRule;
@@ -42,6 +43,7 @@
 import com.xpn.xwiki.doc.XWikiDocument;
 import com.xpn.xwiki.objects.BaseObject;
 
+import static org.mockito.Matchers.any;
 import static org.mockito.Mockito.doReturn;
 import static org.mockito.Mockito.doThrow;
 import static org.mockito.Mockito.verify;
@@ -62,11 +64,8 @@
     public MockitoComponentMockingRule<PatientDataController<String>> mocker =
         new MockitoComponentMockingRule<PatientDataController<String>>(LifeStatusController.class);
 
-<<<<<<< HEAD
-=======
     private DocumentAccessBridge documentAccessBridge;
 
->>>>>>> 74a45f8b
     @Mock
     private XWiki xwiki;
 
@@ -84,16 +83,18 @@
     {
         MockitoAnnotations.initMocks(this);
 
+        this.documentAccessBridge = this.mocker.getInstance(DocumentAccessBridge.class);
+
         DocumentReference patientDocument = new DocumentReference("wiki", "patient", "00000001");
-        doReturn(patientDocument).when(this.patient).getDocumentReference();
-        doReturn(this.doc).when(this.patient).getDocument();
+        doReturn(patientDocument).when(this.patient).getDocument();
+        doReturn(this.doc).when(this.documentAccessBridge).getDocument(patientDocument);
         doReturn(this.data).when(this.doc).getXObject(Patient.CLASS_REFERENCE);
     }
 
     @Test
     public void loadCatchesExceptionFromDocumentAccess() throws Exception
     {
-        doThrow(Exception.class).when(this.patient).getDocument();
+        doThrow(Exception.class).when(this.documentAccessBridge).getDocument(any(DocumentReference.class));
 
         PatientData<String> result = this.mocker.getComponentUnderTest().load(this.patient);
 
