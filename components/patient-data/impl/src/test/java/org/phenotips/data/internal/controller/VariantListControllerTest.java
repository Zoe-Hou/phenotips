--- conflicted
+++ resolved
@@ -22,6 +22,7 @@
 import org.phenotips.data.PatientData;
 import org.phenotips.data.PatientDataController;
 
+import org.xwiki.bridge.DocumentAccessBridge;
 import org.xwiki.component.manager.ComponentLookupException;
 import org.xwiki.model.reference.DocumentReference;
 import org.xwiki.model.reference.EntityReference;
@@ -63,13 +64,52 @@
  */
 public class VariantListControllerTest
 {
-<<<<<<< HEAD
+    private static final String VARIANTS_STRING = "variants";
+
+    private static final String CONTROLLER_NAME = VARIANTS_STRING;
+
+    private static final String VARIANTS_ENABLING_FIELD_NAME = "genes";
+
+    private static final String VARIANT_KEY = "cdna";
+
+    private static final String GENE_KEY = "gene";
+
+    private static final String PROTEIN_KEY = "protein";
+
+    private static final String TRANSCRIPT_KEY = "transcript";
+
+    private static final String DBSNP_KEY = "dbsnp";
+
+    private static final String ZYGOSITY_KEY = "zygosity";
+
+    private static final String EFFECT_KEY = "effect";
+
+    private static final String INTERPRETATION_KEY = "interpretation";
+
+    private static final String INHERITANCE_KEY = "inheritance";
+
+    private static final String EVIDENCE_KEY = "evidence";
+
+    private static final String SEGREGATION_KEY = "segregation";
+
+    private static final String SANGER_KEY = "sanger";
+
+    private static final String CHROMOSOME_KEY = "chromosome";
+
+    private static final String START_POSITION_KEY = "start_position";
+
+    private static final String END_POSITION_KEY = "end_position";
+
+    private static final String REFERENCE_GENOME_KEY = "reference_genome";
 
     @Rule
     public MockitoComponentMockingRule<PatientDataController<Map<String, String>>> mocker =
         new MockitoComponentMockingRule<PatientDataController<Map<String, String>>>(VariantListController.class);
 
     @Mock
+    private DocumentAccessBridge documentAccessBridge;
+
+    @Mock
     private Patient patient;
 
     @Mock
@@ -77,69 +117,16 @@
 
     private List<BaseObject> variantXWikiObjects;
 
-=======
->>>>>>> 74a45f8b
-    private static final String VARIANTS_STRING = "variants";
-
-    private static final String CONTROLLER_NAME = VARIANTS_STRING;
-
-    private static final String VARIANTS_ENABLING_FIELD_NAME = "genes";
-
-    private static final String VARIANT_KEY = "cdna";
-
-    private static final String GENE_KEY = "gene";
-
-    private static final String PROTEIN_KEY = "protein";
-
-    private static final String TRANSCRIPT_KEY = "transcript";
-
-    private static final String DBSNP_KEY = "dbsnp";
-
-    private static final String ZYGOSITY_KEY = "zygosity";
-
-    private static final String EFFECT_KEY = "effect";
-
-    private static final String INTERPRETATION_KEY = "interpretation";
-
-    private static final String INHERITANCE_KEY = "inheritance";
-
-    private static final String EVIDENCE_KEY = "evidence";
-
-    private static final String SEGREGATION_KEY = "segregation";
-
-    private static final String SANGER_KEY = "sanger";
-
-    private static final String CHROMOSOME_KEY = "chromosome";
-
-    private static final String START_POSITION_KEY = "start_position";
-
-    private static final String END_POSITION_KEY = "end_position";
-
-    private static final String REFERENCE_GENOME_KEY = "reference_genome";
-
-    @Rule
-    public MockitoComponentMockingRule<PatientDataController<Map<String, String>>> mocker =
-        new MockitoComponentMockingRule<PatientDataController<Map<String, String>>>(VariantListController.class);
-
-    @Mock
-    private DocumentAccessBridge documentAccessBridge;
-
-    @Mock
-    private Patient patient;
-
-    @Mock
-    private XWikiDocument doc;
-
-    private List<BaseObject> variantXWikiObjects;
-
     @Before
     public void setUp() throws Exception
     {
         MockitoAnnotations.initMocks(this);
 
+        this.documentAccessBridge = this.mocker.getInstance(DocumentAccessBridge.class);
+
         DocumentReference patientDocument = new DocumentReference("wiki", "patient", "00000001");
-        doReturn(patientDocument).when(this.patient).getDocumentReference();
-        doReturn(this.doc).when(this.patient).getDocument();
+        doReturn(patientDocument).when(this.patient).getDocument();
+        doReturn(this.doc).when(this.documentAccessBridge).getDocument(patientDocument);
         this.variantXWikiObjects = new LinkedList<>();
         doReturn(this.variantXWikiObjects).when(this.doc).getXObjects(any(EntityReference.class));
     }
@@ -203,8 +190,8 @@
     @Test
     public void loadCatchesExceptionFromDocumentAccess() throws Exception
     {
-        RuntimeException exception = new RuntimeException();
-        doThrow(exception).when(this.patient).getDocument();
+        Exception exception = new Exception();
+        doThrow(exception).when(this.documentAccessBridge).getDocument(any(DocumentReference.class));
 
         PatientData<Map<String, String>> result = this.mocker.getComponentUnderTest().load(this.patient);
 
