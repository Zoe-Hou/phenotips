--- conflicted
+++ resolved
@@ -659,15 +659,15 @@
     public void setPatientDateOfBirth(String day, String month, String year)
     {
         // date
-        this.waitUntilElementIsVisible(By.cssSelector("#inline > div:nth-child(3) > div.clear.clinical-info.patient-info.chapter > div.fieldset.date_of_birth.date > div:nth-child(2) > div > div > span:nth-child(3) > select"));
+        //this.waitUntilElementIsVisible(By.cssSelector("#inline > div:nth-child(3) > div.clear.clinical-info.patient-info.chapter > div.fieldset.date_of_birth.date > div:nth-child(2) > div > div > span:nth-child(3) > select"));
         new Select(this.birthDateSelector.findElement(By.cssSelector("span:nth-child(3) > select"))).selectByVisibleText(day);
 
         // month
-        this.waitUntilElementIsVisible(By.cssSelector("#inline > div:nth-child(3) > div.clear.clinical-info.patient-info.chapter > div.fieldset.date_of_birth.date > div:nth-child(2) > div > div > span:nth-child(2) > select"));
+        //this.waitUntilElementIsVisible(By.cssSelector("#inline > div:nth-child(3) > div.clear.clinical-info.patient-info.chapter > div.fieldset.date_of_birth.date > div:nth-child(2) > div > div > span:nth-child(2) > select"));
         new Select(this.birthDateSelector.findElement(By.cssSelector("span:nth-child(2) > select"))).selectByVisibleText(month);
 
         // year
-        this.waitUntilElementIsVisible(By.cssSelector("#inline > div:nth-child(3) > div.clear.clinical-info.patient-info.chapter > div.fieldset.date_of_birth.date > div:nth-child(2) > div > div > span:nth-child(1) > select"));
+        //this.waitUntilElementIsVisible(By.cssSelector("#inline > div:nth-child(3) > div.clear.clinical-info.patient-info.chapter > div.fieldset.date_of_birth.date > div:nth-child(2) > div > div > span:nth-child(1) > select"));
         new Select(this.birthDateSelector.findElement(By.cssSelector("span:nth-child(1) > select"))).selectByVisibleText(year);
     }
 
@@ -680,15 +680,15 @@
     public void setPatientDateOfDeath(String day, String month, String year)
     {
         // date
-        this.waitUntilElementIsVisible(By.cssSelector("#inline > div:nth-child(3) > div.clear.clinical-info.patient-info.chapter > div.fieldset.date_of_birth.date > div:nth-child(2) > div > div > span:nth-child(3) > select"));
+        //this.waitUntilElementIsVisible(By.cssSelector("#inline > div:nth-child(3) > div.clear.clinical-info.patient-info.chapter > div.fieldset.date_of_birth.date > div:nth-child(2) > div > div > span:nth-child(3) > select"));
         new Select(this.deathDateSelector.findElement(By.cssSelector("span:nth-child(3) > select"))).selectByVisibleText(day);
 
         // month
-        this.waitUntilElementIsVisible(By.cssSelector("#inline > div:nth-child(3) > div.clear.clinical-info.patient-info.chapter > div.fieldset.date_of_birth.date > div:nth-child(2) > div > div > span:nth-child(2) > select"));
+        //this.waitUntilElementIsVisible(By.cssSelector("#inline > div:nth-child(3) > div.clear.clinical-info.patient-info.chapter > div.fieldset.date_of_birth.date > div:nth-child(2) > div > div > span:nth-child(2) > select"));
         new Select(this.deathDateSelector.findElement(By.cssSelector("span:nth-child(2) > select"))).selectByVisibleText(month);
 
         // year
-        this.waitUntilElementIsVisible(By.cssSelector("#inline > div:nth-child(3) > div.clear.clinical-info.patient-info.chapter > div.fieldset.date_of_birth.date > div:nth-child(2) > div > div > span:nth-child(1) > select"));
+        //this.waitUntilElementIsVisible(By.cssSelector("#inline > div:nth-child(3) > div.clear.clinical-info.patient-info.chapter > div.fieldset.date_of_birth.date > div:nth-child(2) > div > div > span:nth-child(1) > select"));
         new Select(this.deathDateSelector.findElement(By.cssSelector("span:nth-child(1) > select"))).selectByVisibleText(year);
     }
 
@@ -725,7 +725,7 @@
         this.newEntryFamilyStudy.click();
 
         // select the type of relative
-        this.waitUntilElementIsVisible(By.id("PhenoTips.RelativeClass_0_relative_type"));
+        //this.waitUntilElementIsVisible(By.id("PhenoTips.RelativeClass_0_relative_type"));
         new Select(this.thisPatientIsThe).selectByVisibleText(relative);
 
         // input the id of the relative
@@ -955,7 +955,7 @@
 
     public void setMeasurementWeight(String value)
     {
-        this.getDriver().waitUntilElementIsVisible(By.id("PhenoTips.MeasurementsClass_0_weight"));
+        //this.getDriver().waitUntilElementIsVisible(By.id("PhenoTips.MeasurementsClass_0_weight"));
         this.measurementWeight.clear();
         this.measurementWeight.click();
         this.measurementWeight.sendKeys(value);
@@ -1066,17 +1066,15 @@
         this.measurementRightFootLength.sendKeys(value);
     }
 
-<<<<<<< HEAD
-=======
-    public void expandGrowthCharts()
-    {
-        this.expandGrowthCharts.click();
-    }
+    //public void expandGrowthCharts()
+    //{
+        //this.expandGrowthCharts.click();
+    //}
 
     public boolean checkIfGrowthChartsAreShowing()
     {
-        this.getDriver().waitUntilElementIsVisible(By
-            .xpath("//*[contains(@class, 'growth-charts-section')]//*[@id = 'charts']//*[contains(@class, 'chart-wrapper')]//*[text() = 'Weight for age, birth to 36 months, boys']"));
+        //this.getDriver().waitUntilElementIsVisible(By
+            //.xpath("//*[contains(@class, 'growth-charts-section')]//*[@id = 'charts']//*[contains(@class, 'chart-wrapper')]//*[text() = 'Weight for age, birth to 36 months, boys']"));
         try {
             getDriver()
                 .findElement(
@@ -1090,10 +1088,9 @@
 
     public String checkIfGrowthChartsAreShowingByText()
     {
-        return this.checkIfGrowthChartsAreShowingByText.getText();
-    }
-
->>>>>>> 0199f537
+       return this.checkIfGrowthChartsAreShowingByText.getText();
+    }
+
     public void expandGenotypeInformation()
     {
         this.expandGenotypeInformation.click();
@@ -1101,21 +1098,18 @@
 
     ///////////////////////////////////
 
-<<<<<<< HEAD
-=======
-    public void setGenotypeInformationComments(String value)
-    {
-        this.getDriver().waitUntilElementIsVisible(By.id("PhenoTips.InvestigationClass_0_comments"));
-        this.genotypeInformationComments.clear();
-        this.genotypeInformationComments.sendKeys(value);
-    }
-
-    public void setGenotypeInformationGene(String value)
-    {
-        this.genotypeInformationGene.clear();
-        this.genotypeInformationGene.sendKeys(value);
-    }
->>>>>>> 0199f537
+    //public void setGenotypeInformationComments(String value)
+    //{
+        //this.getDriver().waitUntilElementIsVisible(By.id("PhenoTips.InvestigationClass_0_comments"));
+        //this.genotypeInformationComments.clear();
+        //this.genotypeInformationComments.sendKeys(value);
+    //}
+
+    //public void setGenotypeInformationGene(String value)
+    //{
+        //this.genotypeInformationGene.clear();
+        //this.genotypeInformationGene.sendKeys(value);
+    //}
 
     public void setPatientClinicallyNormal()
     {
@@ -1396,28 +1390,28 @@
     public void slowPaceOfProgressionAbnormalFacialShape()
     {
 
-        this.getDriver().waitUntilElementIsVisible(
-            By.id("PhenoTips.PhenotypeMetaClass_1_pace_of_progression_HP:0003677"));
+        //this.getDriver().waitUntilElementIsVisible(
+            //By.id("PhenoTips.PhenotypeMetaClass_1_pace_of_progression_HP:0003677"));
         this.slowPaceOfProgressionAbnormalFacialShape.click();
     }
 
     public void hypotelorismAddDetails()
     {
-        this.getDriver().waitUntilElementIsVisible(By
-            .xpath("//*[@class = 'summary-item'][.//input[@value = 'HP:0000601']]//*[@class = 'tool'][text() = 'Add details']"));
+        //this.getDriver().waitUntilElementIsVisible(By
+            //.xpath("//*[@class = 'summary-item'][.//input[@value = 'HP:0000601']]//*[@class = 'tool'][text() = 'Add details']"));
         this.hypotelorismAddDetails.click();
     }
 
     public void severityHypotelorism()
     {
-        this.getDriver().waitUntilElementIsVisible(By
-            .xpath("//*[@class = 'summary-item'][.//input[@value = 'HP:0000601']]//*[contains(@class, 'severity')]//*[@class = 'collapse-button'][text() = '►']"));
+        //this.getDriver().waitUntilElementIsVisible(By
+            //.xpath("//*[@class = 'summary-item'][.//input[@value = 'HP:0000601']]//*[contains(@class, 'severity')]//*[@class = 'collapse-button'][text() = '►']"));
         this.severityHypotelorism.click();
     }
 
     public void moderateSeverityHypotelorism()
     {
-        this.getDriver().waitUntilElementIsVisible(By.id("PhenoTips.PhenotypeMetaClass_2_severity_HP:0012826"));
+        //this.getDriver().waitUntilElementIsVisible(By.id("PhenoTips.PhenotypeMetaClass_2_severity_HP:0012826"));
         this.moderateSeverityHypotelorism.click();
     }
 
@@ -1428,8 +1422,8 @@
 
     public void spatialPatternAbnormalityOfTheInnerEar()
     {
-        this.getDriver().waitUntilElementIsVisible(By
-            .xpath("//*[@class = 'group-contents'][.//input[@value = 'HP:0000359']]//*[contains(@class, 'spatial_pattern')]//*[@class = 'collapse-button'][text() = '►']"));
+        //this.getDriver().waitUntilElementIsVisible(By
+            //.xpath("//*[@class = 'group-contents'][.//input[@value = 'HP:0000359']]//*[contains(@class, 'spatial_pattern')]//*[@class = 'collapse-button'][text() = '►']"));
         this.spatialPatternAbnormalityOfTheInnerEar.click();
     }
 
@@ -1523,8 +1517,8 @@
 
     public void quickSearchCataractYes()
     {
-        this.getDriver().waitUntilElementIsVisible(By
-            .xpath("//*[@class = 'resultContainer']//*[@class = 'yes'][//input[@value = 'HP:0000518']]"));
+        //this.getDriver().waitUntilElementIsVisible(By
+            //.xpath("//*[@class = 'resultContainer']//*[@class = 'yes'][//input[@value = 'HP:0000518']]"));
         this.quickSearchCataractYes.click();
     }
 
@@ -1541,14 +1535,14 @@
 
     public void setSmithLemliOptizSyndrome()
     {
-        this.getDriver().waitUntilElementIsVisible(By.id("result__270400"));
+        //this.getDriver().waitUntilElementIsVisible(By.id("result__270400"));
         this.smithLemliOptizSyndrome.click();
 
     }
 
     public void setWatsonSyndrome()
     {
-        this.getDriver().waitUntilElementIsVisible(By.id("result__193520"));
+        //this.getDriver().waitUntilElementIsVisible(By.id("result__193520"));
         this.watsonSyndrome.click();
     }
 
@@ -1578,8 +1572,8 @@
 
     public void setDysplasticTestesYes()
     {
-        this.getDriver().waitUntilElementIsVisible(By
-            .xpath("//*[@class = 'resultContainer']//*[@class = 'yes'][//input[@value = 'HP:0008733']]"));
+        //this.getDriver().waitUntilElementIsVisible(By
+            //.xpath("//*[@class = 'resultContainer']//*[@class = 'yes'][//input[@value = 'HP:0008733']]"));
         this.dysplasticTestesYes.click();
     }
 
@@ -1697,7 +1691,7 @@
 
     public void setCriDuChatSyndromeFromBottom()
     {
-        this.getDriver().waitUntilElementIsVisible(By.id("result__123450"));
+        //this.getDriver().waitUntilElementIsVisible(By.id("result__123450"));
         this.criDuChatSyndrome.click();
     }
 
@@ -1758,7 +1752,7 @@
 
     public void setCriDuChatFromTop()
     {
-        this.getDriver().waitUntilElementIsVisible(By.id("PhenoTips.PatientClass_0_omim_id_123450"));
+        //this.getDriver().waitUntilElementIsVisible(By.id("PhenoTips.PatientClass_0_omim_id_123450"));
         this.criDuChatOMIMTop.click();
     }
 
@@ -1770,8 +1764,8 @@
 
     public boolean checkPreauricularPitAppearsOnRight()
     {
-        this.getDriver().waitUntilElementIsVisible(By
-            .xpath("//*[@class = 'summary-item'][//label[@class = 'yes']][//input[@value = 'HP:0004467']]//*[@class = 'yes'][text() = 'Preauricular pit']"));
+        //this.getDriver().waitUntilElementIsVisible(By
+            //.xpath("//*[@class = 'summary-item'][//label[@class = 'yes']][//input[@value = 'HP:0004467']]//*[@class = 'yes'][text() = 'Preauricular pit']"));
         try {
             getDriver()
                 .findElement(
@@ -1791,8 +1785,8 @@
 
     public boolean checkNystagmusAppearsOnRightNO()
     {
-        this.getDriver().waitUntilElementIsVisible(By
-            .xpath("//*[@class = 'summary-item'][//label[@class = 'no']][//input[@value = 'HP:0000639']]//*[@class = 'no'][text() = 'Nystagmus']"));
+        //this.getDriver().waitUntilElementIsVisible(By
+            //.xpath("//*[@class = 'summary-item'][//label[@class = 'no']][//input[@value = 'HP:0000639']]//*[@class = 'no'][text() = 'Nystagmus']"));
         try {
             getDriver()
                 .findElement(
@@ -2044,8 +2038,6 @@
     }
 
 
-<<<<<<< HEAD
-=======
     public void setPatientIsTheRelativeOf(String relative)
     {
 
@@ -2058,7 +2050,6 @@
         this.ofPatientWithIdentifier.clear();
         this.ofPatientWithIdentifier.sendKeys(value);
     }
->>>>>>> 0199f537
 
     public void moreInfoFamilyHealthConditions()
     {
@@ -2217,13 +2208,8 @@
 
     public boolean checkDecreasedBodyWeight()
     {
-<<<<<<< HEAD
-        this.waitUntilElementIsVisible(By
-            .cssSelector("//*[@id = 'current-phenotype-selection']//*[@class = 'summary-group']//*[@class = 'yes'][.//input[@value = 'HP:0004325']]"));
-=======
         this.getDriver().waitUntilElementIsVisible(By
             .xpath("//*[@id = 'current-phenotype-selection']//*[@class = 'summary-group']//*[@class = 'yes'][.//input[@value = 'HP:0004325']]"));
->>>>>>> 0199f537
         try {
             getDriver()
                 .findElement(
