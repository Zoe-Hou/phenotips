<?xml version="1.0" encoding="UTF-8"?>

<!--
 * See the NOTICE file distributed with this work for additional
 * information regarding copyright ownership.
 *
 * This program is free software: you can redistribute it and/or modify
 * it under the terms of the GNU Affero General Public License as published by
 * the Free Software Foundation, either version 3 of the License, or
 * (at your option) any later version.
 *
 * This program is distributed in the hope that it will be useful,
 * but WITHOUT ANY WARRANTY; without even the implied warranty of
 * MERCHANTABILITY or FITNESS FOR A PARTICULAR PURPOSE.  See the
 * GNU Affero General Public License for more details.
 *
 * You should have received a copy of the GNU Affero General Public License
 * along with this program.  If not, see http://www.gnu.org/licenses/
-->

<xwikidoc version="1.1">
  <web>PhenoTips</web>
  <name>PatientSheetCode</name>
  <language/>
  <defaultLanguage/>
  <translation>0</translation>
  <creator>xwiki:XWiki.Admin</creator>
  <creationDate>1401822211000</creationDate>
  <parent>PhenoTips.PatientClass</parent>
  <author>xwiki:XWiki.Admin</author>
  <contentAuthor>xwiki:XWiki.Admin</contentAuthor>
  <date>1401822211000</date>
  <contentUpdateDate>1401822211000</contentUpdateDate>
  <version>1.1</version>
  <title/>
  <comment/>
  <minorEdit>false</minorEdit>
  <syntaxId>xwiki/2.1</syntaxId>
  <hidden>true</hidden>
  <content/>
  <object>
    <name>PhenoTips.PatientSheetCode</name>
    <number>2</number>
    <className>XWiki.JavaScriptExtension</className>
    <guid>3dbaeab5-a161-4a7e-9884-f130958b03b5</guid>
    <class>
      <name>XWiki.JavaScriptExtension</name>
      <customClass/>
      <customMapping/>
      <defaultViewSheet/>
      <defaultEditSheet/>
      <defaultWeb/>
      <nameField/>
      <validationScript/>
      <cache>
        <cache>0</cache>
        <disabled>0</disabled>
        <displayType>select</displayType>
        <multiSelect>0</multiSelect>
        <name>cache</name>
        <number>5</number>
        <prettyName>Caching policy</prettyName>
        <relationalStorage>0</relationalStorage>
        <separator> </separator>
        <separators>|, </separators>
        <size>1</size>
        <unmodifiable>0</unmodifiable>
        <values>long|short|default|forbid</values>
        <classType>com.xpn.xwiki.objects.classes.StaticListClass</classType>
      </cache>
      <code>
        <disabled>0</disabled>
        <name>code</name>
        <number>2</number>
        <prettyName>Code</prettyName>
        <rows>20</rows>
        <size>50</size>
        <unmodifiable>0</unmodifiable>
        <classType>com.xpn.xwiki.objects.classes.TextAreaClass</classType>
      </code>
      <name>
        <disabled>0</disabled>
        <name>name</name>
        <number>1</number>
        <prettyName>Name</prettyName>
        <size>30</size>
        <unmodifiable>0</unmodifiable>
        <classType>com.xpn.xwiki.objects.classes.StringClass</classType>
      </name>
      <parse>
        <disabled>0</disabled>
        <displayFormType>select</displayFormType>
        <displayType>yesno</displayType>
        <name>parse</name>
        <number>4</number>
        <prettyName>Parse content</prettyName>
        <unmodifiable>0</unmodifiable>
        <classType>com.xpn.xwiki.objects.classes.BooleanClass</classType>
      </parse>
      <use>
        <cache>0</cache>
        <disabled>0</disabled>
        <displayType>select</displayType>
        <multiSelect>0</multiSelect>
        <name>use</name>
        <number>3</number>
        <prettyName>Use this extension</prettyName>
        <relationalStorage>0</relationalStorage>
        <separator> </separator>
        <separators>|, </separators>
        <size>1</size>
        <unmodifiable>0</unmodifiable>
        <values>currentPage|onDemand|always</values>
        <classType>com.xpn.xwiki.objects.classes.StaticListClass</classType>
      </use>
    </class>
    <property>
      <cache>long</cache>
    </property>
    <property>
      <code>var selectionSummary = '';
var highlightChecked = function(element, initialization) {
      var type = element.up().hasClassName('no') ? 'no' : 'yes';
      if (initialization !== true &amp;&amp; element.id == element.name + '_' + element.value) {
        Event.fire(document, 'phenotype:selected', {
              key : element.value,
              text: element.title || (element.nextSibling &amp;&amp; (element.nextSibling.firstChild &amp;&amp; element.nextSibling.firstChild.nodeValue || element.nextSibling.nodeValue)) || '',
              enable: element.checked,
              element : element,
              type : type
        });
      }
      if (selectionSummary) {selectionSummary._updateSummary(element, type);}
};
var enableHighlightChecked = function(element, initialization) {
      highlightChecked(element, initialization);
      ['click', 'change', 'suggest:change', 'picker:change'].each(function(eventName) {
        element.observe(eventName, highlightChecked.bind(element,element));
      });
};

var restoreCategory = function (element) {
  var parentElement = element.up('.accepted-suggestions li');
  var lookIn = parentElement.up(".chapter") || $('body');
  var matchingCategory;
  parentElement.select('.term-category input[type=hidden]').detect(function(category) {
    return matchingCategory = lookIn.down('input.suggested + input[type=hidden][name=_category][value*="' + category.value +'"]');
  });
  if (matchingCategory) {
    var matchingList = matchingCategory.previous('ul.accepted-suggestions');
    if (matchingList) {
      matchingList.insert(parentElement);
      Event.fire(document, "custom:selection:category:changed", {
       'customElement' : parentElement
      });
    }
  }
  enableHighlightChecked(element);
  if (typeof (this.ensureVisible) == 'function') {
    this.ensureVisible(element, !selectionSummary);
  } else if (!this.silent) {
    element.scrollTo();
  }
};

var findPropertyField = function(name) {
  if ($('prefix'))
    return $($('prefix').value + name);
  return null;
}

var findFormElementForPhenotype = function(id, negative, subtype) {
  var result = null;
  if ($('prefix')) {
    result = $($('prefix').value + (negative ? 'negative_' : '') + (subtype ? subtype + '_' : '') + 'phenotype_' + id);
  }
  return result;
};

var isPhenotypeSelected = function (id, negative) {
  var elt = findFormElementForPhenotype(id, negative);
  return (elt &amp;&amp; elt.checked);
};
var unselectPhenotype = function (id, negative) {
  var targetElt = findFormElementForPhenotype(id, negative);
  if (targetElt &amp;&amp; targetElt.checked) {
    if (targetElt.up('label')) {
      targetElt.up('label').click();
    } else {
      targetElt.click();
    }
  }
};

var isValueSelected = function (fieldName, value) {
  var elt = $(fieldName + '_' + value);
  return (elt &amp;&amp; elt.checked);
};

document.observe('xwiki:dom:loaded', function() {
  // ------------------------------------------------------------------------
  // Capture the ENTER key on the form and prevent it from submitting the form
  // ------------------------------------------------------------------------
  ['keypress', 'keyup', 'keydown'].each(function (eventName) {
     $$('.editbody form#inline').invoke('observe', eventName, function (event) {
        if (event.keyCode == Event.KEY_RETURN &amp;&amp; !(event.findElement('textarea') || event.findElement('.xwiki-free-multiselect-value, .suggested'))) {
           event.stop();
        }
     });
  });
  // ------------------------------------------------------------------------
  // Selected term highlighting
  // ------------------------------------------------------------------------
  ["yes", "no"].each(function (type) {
    $$('.term-label .' + type + ' input[type=checkbox]').each(function (input) {
      enableHighlightChecked(input, true);
      input.observe('click', function(event) {
          $$('.' + type + ' input[type=checkbox][value=' + event.element().value +']').each(function(item) {
            if (item.checked != event.element().checked) {
              item.click();
            }
          });
      });
    });
  });
});</code>
    </property>
    <property>
      <name>Form behavior</name>
    </property>
    <property>
      <parse>0</parse>
    </property>
    <property>
      <use>onDemand</use>
    </property>
  </object>
  <object>
    <name>PhenoTips.PatientSheetCode</name>
    <number>3</number>
    <className>XWiki.JavaScriptExtension</className>
    <guid>fcece596-8be6-4fa6-a193-609666005fd9</guid>
    <class>
      <name>XWiki.JavaScriptExtension</name>
      <customClass/>
      <customMapping/>
      <defaultViewSheet/>
      <defaultEditSheet/>
      <defaultWeb/>
      <nameField/>
      <validationScript/>
      <cache>
        <cache>0</cache>
        <disabled>0</disabled>
        <displayType>select</displayType>
        <multiSelect>0</multiSelect>
        <name>cache</name>
        <number>5</number>
        <prettyName>Caching policy</prettyName>
        <relationalStorage>0</relationalStorage>
        <separator> </separator>
        <separators>|, </separators>
        <size>1</size>
        <unmodifiable>0</unmodifiable>
        <values>long|short|default|forbid</values>
        <classType>com.xpn.xwiki.objects.classes.StaticListClass</classType>
      </cache>
      <code>
        <disabled>0</disabled>
        <name>code</name>
        <number>2</number>
        <prettyName>Code</prettyName>
        <rows>20</rows>
        <size>50</size>
        <unmodifiable>0</unmodifiable>
        <classType>com.xpn.xwiki.objects.classes.TextAreaClass</classType>
      </code>
      <name>
        <disabled>0</disabled>
        <name>name</name>
        <number>1</number>
        <prettyName>Name</prettyName>
        <size>30</size>
        <unmodifiable>0</unmodifiable>
        <classType>com.xpn.xwiki.objects.classes.StringClass</classType>
      </name>
      <parse>
        <disabled>0</disabled>
        <displayFormType>select</displayFormType>
        <displayType>yesno</displayType>
        <name>parse</name>
        <number>4</number>
        <prettyName>Parse content</prettyName>
        <unmodifiable>0</unmodifiable>
        <classType>com.xpn.xwiki.objects.classes.BooleanClass</classType>
      </parse>
      <use>
        <cache>0</cache>
        <disabled>0</disabled>
        <displayType>select</displayType>
        <multiSelect>0</multiSelect>
        <name>use</name>
        <number>3</number>
        <prettyName>Use this extension</prettyName>
        <relationalStorage>0</relationalStorage>
        <separator> </separator>
        <separators>|, </separators>
        <size>1</size>
        <unmodifiable>0</unmodifiable>
        <values>currentPage|onDemand|always</values>
        <classType>com.xpn.xwiki.objects.classes.StaticListClass</classType>
      </use>
    </class>
    <property>
      <cache>long</cache>
    </property>
    <property>
      <code>var XWiki = (function(XWiki) {
  var init = function(event) {
    ((event &amp;&amp; event.memo.elements) || [$('body')]).each(function(element) {
      element.select(".mandatory input[type='text']").each(function(element) {
        if (!element.__validation) {
          element.__validation = new LiveValidation(element, {validMessage: '', wait : 500});
        }
        element.__validation.add(Validate.Presence, {failureMessage: "$services.localization.render('phenotips.PatientSheetCode.failureEnterValue')"});
      });
      element.select(".mandatory input[type='checkbox']").each(function(element) {
        if (!element.__validation) {
          element.__validation = new LiveValidation(element, {validMessage: '', wait : 500});
        }
        element.__validation.add(Validate.Acceptance, {failureMessage: "$services.localization.render('phenotips.PatientSheetCode.failureTickCheck')"});
      });
    });
    return true;
  };

  (XWiki.domIsLoaded &amp;&amp; init()) || document.observe("xwiki:dom:loaded", init);
  document.observe("xwiki:dom:updated", init);

  // End XWiki augmentation.
  return XWiki;
}(XWiki || {}));

// Returns true if birth_date is before death_date, false if birth_date is after death_date and undefined if they cannot be compared
// A date range is understood as the first possible day of the range for a birth date, and the last possible day of the range
// for a death date (so only the years are compared)
var isDateAfter = function(birth_date, death_date) {

   var birth = birth_date;
   var death = death_date;

   // compare years
   if (typeof birth.year == "undefined" || typeof death.year == "undefined") {
      // dates cannot be compared
      return;
   }

   var deathDateRange = death.hasOwnProperty("range") ? death.range.years : 1;
   var maxDeathYear = death.year + deathDateRange - 1;

   if (birth.year &lt; maxDeathYear) {
      return true;
   }
   if (birth.year &gt; maxDeathYear) {
      return false;
   }

   // if at least one of the dates is a fuzzy date (range.years  &gt; 1) this is as good as we can do -
   // at this point first possible birth year == last possible death year, but we don't know any better.
   // Since dates may be valid, we assume they are
   if ((birth.hasOwnProperty("range") &amp;&amp; birth.range.years &gt; 1) ||
       (death.hasOwnProperty("range") &amp;&amp; death.range.years &gt; 1)) {
     return true;
   }

   // years are the same, compare months
   if (typeof birth.month == "undefined" || typeof death.month == "undefined") {
      // dates cannot be compared
      return;
   }
   if (birth.month &lt; death.month) {
      return true;
   }
   if (birth.month &gt; death.month) {
      return false;
   }

   // months are the same, check days
   if (typeof birth.day == "undefined" || typeof death.day == "undefined") {
      // dates cannot be compared
      return;
   }
   if (birth.day &lt; death.day || birth.day == death.day) {
      return true;
   } else {
      return false;
   }
}

var is_death_date_after_birth_date = function () {
   var birth_date = $$("[id$='date_of_birth_entered']")[0].value.evalJSON();
   var death_date = $$("[id$='date_of_death_entered']")[0].value.evalJSON();
   if (isDateAfter(birth_date,death_date) == false) {
      Validate.fail("$services.localization.render('phenotips.PatientSheetCode.birthDate.afterDeathDate')");
   } else {
      return true;
   }
}

// registers LiveValidation and birth/death dates observers
document.observe('xwiki:dom:loaded', function()
{
  var date_of_birth = $$("[id$='date_of_birth']")[0];
  var date_of_death = $$("[id$='date_of_death']")[0];

  if (typeof date_of_birth == "undefined" || typeof date_of_death == "undefined") {
     return;
  }

  var validate_birth_death_dates = function() {
     date_of_death.__validation.validate();
  }

  date_of_birth.observe('xwiki:date:changed', validate_birth_death_dates);
  date_of_death.observe('xwiki:date:changed', validate_birth_death_dates);

  date_of_death.__validation = new LiveValidation(date_of_death, {validMessage: ''});
  date_of_death.__validation.add(is_death_date_after_birth_date);

  // when date of death years are given as a decade, the value of that field is empty.
  // LiveValidation does not show error message on this case
  date_of_death.__validation.displayMessageWhenEmpty = true;
});

</code>
    </property>
    <property>
      <name>Form validation</name>
    </property>
    <property>
      <parse>1</parse>
    </property>
    <property>
      <use>onDemand</use>
    </property>
  </object>
  <object>
    <name>PhenoTips.PatientSheetCode</name>
    <number>4</number>
    <className>XWiki.JavaScriptExtension</className>
    <guid>e1208274-545d-4b27-9609-010a6ce16194</guid>
    <class>
      <name>XWiki.JavaScriptExtension</name>
      <customClass/>
      <customMapping/>
      <defaultViewSheet/>
      <defaultEditSheet/>
      <defaultWeb/>
      <nameField/>
      <validationScript/>
      <cache>
        <cache>0</cache>
        <disabled>0</disabled>
        <displayType>select</displayType>
        <multiSelect>0</multiSelect>
        <name>cache</name>
        <number>5</number>
        <prettyName>Caching policy</prettyName>
        <relationalStorage>0</relationalStorage>
        <separator> </separator>
        <separators>|, </separators>
        <size>1</size>
        <unmodifiable>0</unmodifiable>
        <values>long|short|default|forbid</values>
        <classType>com.xpn.xwiki.objects.classes.StaticListClass</classType>
      </cache>
      <code>
        <disabled>0</disabled>
        <name>code</name>
        <number>2</number>
        <prettyName>Code</prettyName>
        <rows>20</rows>
        <size>50</size>
        <unmodifiable>0</unmodifiable>
        <classType>com.xpn.xwiki.objects.classes.TextAreaClass</classType>
      </code>
      <name>
        <disabled>0</disabled>
        <name>name</name>
        <number>1</number>
        <prettyName>Name</prettyName>
        <size>30</size>
        <unmodifiable>0</unmodifiable>
        <classType>com.xpn.xwiki.objects.classes.StringClass</classType>
      </name>
      <parse>
        <disabled>0</disabled>
        <displayFormType>select</displayFormType>
        <displayType>yesno</displayType>
        <name>parse</name>
        <number>4</number>
        <prettyName>Parse content</prettyName>
        <unmodifiable>0</unmodifiable>
        <classType>com.xpn.xwiki.objects.classes.BooleanClass</classType>
      </parse>
      <use>
        <cache>0</cache>
        <disabled>0</disabled>
        <displayType>select</displayType>
        <multiSelect>0</multiSelect>
        <name>use</name>
        <number>3</number>
        <prettyName>Use this extension</prettyName>
        <relationalStorage>0</relationalStorage>
        <separator> </separator>
        <separators>|, </separators>
        <size>1</size>
        <unmodifiable>0</unmodifiable>
        <values>currentPage|onDemand|always</values>
        <classType>com.xpn.xwiki.objects.classes.StaticListClass</classType>
      </use>
    </class>
    <property>
      <cache>long</cache>
    </property>
    <property>
      <code>var XWiki = (function(XWiki) {
  var init = function() {
    // ------------------------------------------------------------------------
    // Creation of suggest widgets

    // hpo: namespace:medical_genetics
    // go : namespace:
    var suggestionsMapping = {
        "hpo" : {
            script: new XWiki.Document('SolrService', 'PhenoTips').getURL("get") + "?",
            queryProcessor: typeof(PhenoTips.widgets.SolrQueryProcessor) == "undefined" ? null : new PhenoTips.widgets.SolrQueryProcessor({}, {}),
            varname: "q",
            noresults: "No matching terms",
            json: true,
            resultsParameter : "rows",
            resultId : "id",
            resultValue : "name",
            resultAltName: "synonym",
            resultCategory : "term_category",
            resultInfo : {},
            tooltip: 'phenotype-info',
            enableHierarchy: true,
            resultParent : "is_a",
            fadeOnClear : false,
            timeout : 30000,
            parentContainer : null
        },
        "omim" : {
            script: new XWiki.Document('SolrService', 'PhenoTips').getURL("get", "vocabulary=omim") + "&amp;",
            varname: "q",
            noresults: "No matching terms",
            json: true,
            resultsParameter : "rows",
            resultId : "id",
            resultValue : "name",
            resultInfo : {
                           "Locus"      : {"selector"  : "Locus"}
                         },
            tooltip: 'omim-disease-info',
            enableHierarchy: false,
            fadeOnClear : false,
            timeout : 30000,
            parentContainer : null
        }
    };
    var pickerSpecialClassOptions = {
      'defaultPicker' : {},
      'quickSearch' : {
                  'showKey' : false,
                  'showTooltip' : false,
                  'showDeleteTool' : true,
                  'enableSort' : false,
                  'showClearTool' : false,
                  'inputType': 'checkbox',
                  'listInsertionElt' : $(document.documentElement).down('.phenotype-info div.phenotype-group.catch-all .phenotype-other'),
                  'listInsertionPosition' : 'top',
                  'predefinedEntries' : $(document.documentElement).down('.phenotype'),
                  'silent' : true,
                  'onItemAdded' : restoreCategory
                },
      'generateShortList' : {
                  'showKey' : true,
                  'showTooltip' : false,
                  'showDeleteTool' : true,
                  'enableSort' : false,
                  'showClearTool' : false,
                  'inputType': 'checkbox'
                },
      'generateCheckboxes' : {
                  'showKey' : false,
                  'showTooltip' : false,
                  'showDeleteTool' : true,
                  'enableSort' : false,
                  'showClearTool' : false,
                  'inputType': 'checkbox',
                  'listInsertionElt' : '.label-other',
                  'listInsertionPosition' : 'before',
                  'onItemAdded' : enableHighlightChecked
                },
      'generateYesNo' : {
                  'showKey' : false,
                  'showTooltip' : false,
                  'showDeleteTool' : true,
                  'enableSort' : false,
                  'showClearTool' : false,
                  'inputType': 'checkbox',
                  'listInsertionElt' : '.label-other',
                  'listInsertionPosition' : 'before',
                  'predefinedEntries' : $(document.documentElement),
                  'onItemAdded' : enableHighlightChecked
                }
    }
    // ------------------------------------------------------------------------
    // Generate selection summary
    // ------------------------------------------------------------------------
    selectionSummary = $('current-phenotype-selection');
    if (selectionSummary) {
        selectionSummary._updateVisibility = function() {
           if (!this.down('.group-contents input[type="checkbox"]')) {
             this.up().style.visibility = 'hidden';
           } else {
             this.up().style.visibility = '';
           }
        }.bind(selectionSummary);

        $$('.browse-phenotype-categories .phenotype-group h3').each(function(groupTitle) {
           var group = new Element('div', {'class' : 'summary-group', id : 'summary-group-' + groupTitle.id});
           group.insert({
             top: new Element('h3').update(groupTitle.down('span:not(.expand-tool)').innerHTML),
             bottom: new Element('div', {'class' : 'group-contents'})
           });
           selectionSummary.insert(group);
           group._updateGroupVisibility = function() {
             if (!this.down('.group-contents input')) {
               this.hide();
             } else {
               this.show();
             }
             selectionSummary._updateVisibility();
           }.bind(group);
           group._find = function(value, type) {
             return this.down('.group-contents .' + type + ' input[value="' + value + '"]');
           }.bind(group);
           group._add = function(element) {
             this.down('.group-contents').insert(element) ;
           }.bind(group);
           group._updateGroupVisibility();
        });
        selectionSummary._getGroup = function(name) {
          return $('summary-group-' + name);
        }.bind(selectionSummary);

        selectionSummary._find = function(value, type) {
             return this.down('.summary-group .summary-item .' + type + ' input[value="' + value + '"]');
        }.bind(selectionSummary);

        selectionSummary._silentRemove = function(value, type, sectionId) {
             var exists = this._find(value,type);
             if (exists) {
               var group = exists.up('.summary-group');
               if (sectionId &amp;&amp; this._getGroup(sectionId) != group) {return;}
               exists.up('.summary-item').remove();
               if (!group) {return;}
               group._updateGroupVisibility();
             }
        }.bind(selectionSummary);
        selectionSummary._remove = function(value, type) {
             var exists = this._find(value, type);
             if (exists) {
               var source = exists.up('.summary-item').__source;
               if (source._ynpicker) {
                 source._ynpicker._onUnselect();
               } else {
                 source.click();
               }
             }
        }.bind(selectionSummary);

        selectionSummary._preparePreview = function(pdItem) {
          var details ='';
          var commentPreview = pdItem.down('.comments-preview');
          var comment = pdItem.down('.comments textarea');
          if (comment) {
             if (!commentPreview) {
               commentPreview = new Element('dd', {'class' : 'comments-preview preview' });
               comment.up().insert({after: commentPreview});
             }
             commentPreview.update(comment.value.escapeHTML());
             commentPreview.title = comment.value;
             details += comment.value;
          } else {
            if (commentPreview) {commentPreview.update('');}
          }

          var qualifiers = [
             'age_of_onset',
             'pace_of_progression',
             'severity',
             'temporal_pattern',
             'spatial_pattern',
             'laterality'
          ];
          qualifiers.each (function (qualifier) {
             var qualifierPreview = pdItem.down('.' + qualifier + '-preview');
             var qualifierElt = false;
             pdItem.select('.' + qualifier + ' input[type="radio"]').each(function(item) {
               if (item.checked &amp;&amp; item.value != '') {
                 qualifierElt = item;
               }
             });
             if (qualifierElt) {
               if (!qualifierPreview) {
                 qualifierPreview = new Element('dd', {'class' : qualifier + '-preview preview' });
                 qualifierElt.up('dd').insert({after: qualifierPreview});
               }
               qualifierPreview.update(qualifierElt.title);
               details += qualifierElt.title;
             } else {
               if (qualifierPreview) {qualifierPreview .update('');}
             }
          });
          var noPreview = pdItem.down('.no-preview');
          if (details.strip() == '') {
            if (!noPreview) {
               noPreview = new Element('dd', {'class' : 'no-preview preview' });
               pdItem.insert({bottom: noPreview});
            }
            noPreview.update("$services.localization.render('phenotips.patientSheetCode.termSuggest.noAdditionalInfo')");
          } else {
            noPreview &amp;&amp; noPreview.update('');
          }

          pdItem.addClassName('collapsed');
        }.bind(selectionSummary);

        selectionSummary._focusDetails = function(info) {
          var pfTarget;
          if (typeof (info.findElement) == 'function') {
            pdTarget = info.findElement('.phenotype-details');
          } else if (typeof (info.up) == 'function') {
            pdTarget = info;
          } else {
            return;
          }
          if (this._crtFocus &amp;&amp; pdTarget != this._crtFocus) {
             this._crtFocus.removeClassName('focused');
             this._preparePreview(this._crtFocus);
          }
          if (pdTarget) {
             this._crtFocus = pdTarget;
             pdTarget.addClassName('focused');
             pdTarget.removeClassName('collapsed');
             var doneBtn = pdTarget.down('.action-done');
             if (!doneBtn) {
               doneBtn = new Element('div', {'class' : 'action-done'}).update('×');
               pdTarget.insert(doneBtn);
               doneBtn.observe('click', function(event) {
                 event.stop();
                 selectionSummary._preparePreview(pdTarget);
                 pdTarget.removeClassName('focused');
               });
             }
          } else {
             this._crtFocus = undefined;
          }
        }.bind(selectionSummary);

        document.observe("click", function(event) {
           selectionSummary._focusDetails(event);
        });

        selectionSummary._updateSummary = function(inputElt, type, forceUpdate) {
          if (!inputElt || !inputElt.value) {return}
          var sectionId = inputElt.up('.phenotype-group') &amp;&amp; inputElt.up('.phenotype-group').down('h3');
          if (sectionId) {
            sectionId = sectionId.id;
          } else {
            return;
          }
          if (inputElt.checked) {
             if (forceUpdate) {
                this._silentRemove(inputElt.value, type);
             }
             var exists = this._find(inputElt.value, type);
             if (!exists) {
               var group = this._getGroup(sectionId);
               if (!group) {return;}
               var isCustomEntry = !inputElt.value.startsWith("HP:");
               var newItem = new Element('div', {'class' : 'summary-item' + (isCustomEntry ? ' custom-entry': '')}).update(
                  new Element('label', {'class' : type}).insert({
                     'top': new Element('input', {'value' : inputElt.value, checked : 'checked', type : 'checkbox', 'class': 'hidden'}),
                     'bottom' : inputElt.title.escapeHTML() || inputElt.nextSibling.nodeValue.escapeHTML() || inputElt.nextSibling.firstChild.nodeValue.escapeHTML() || inputElt.value.escapeHTML()
                  })
               );
               if (isCustomEntry) {
                 newItem.insert({top: new Element('span', {'class': "fa fa-exclamation-triangle", title: "$services.localization.render('phenotips.patientSheetCode.termSuggest.nonStandardPhenotype')"}).update(' ')})
               }
               newItem.__source = inputElt;
               var tools = new Element('span', {'class' : 'tools hint'});
               var deleteTool = new Element('span', {'class' : 'buttonwrapper'}).insert(
                 new Element('button', {'class' : 'tool button secondary', 'type' : 'button'}).update("$services.localization.render('phenotips.patientSheetCode.termSuggest.delete')")
               );

               tools.insert(deleteTool);
               deleteTool.observe('click', function(event) {
                 var source = event.findElement('.summary-item').__source;
                 if (source._ynpicker) {
                   source._ynpicker._onUnselect();
                 } else {
                   source.click();
                 }
               });
               var detailsUrl = $('phenotype-meta-add-action') &amp;&amp; $('phenotype-meta-add-action').value;
             if (detailsUrl) {
               var detailsTool = new Element('span', {'class' : 'buttonwrapper'}).insert(
                 new Element('button', {'class' : 'tool button secondary', 'type' : 'button'}).update("$services.localization.render('phenotips.patientSheetCode.termSuggest.addDetails')")
               );
               var clearTool = new Element('span', {'class' : 'buttonwrapper'}).insert(
                 new Element('button', {'class' : 'tool button secondary', 'type' : 'button'}).update("$services.localization.render('phenotips.patientSheetCode.termSuggest.clearDetails')")
               );
               var editTool = new Element('span', {'class' : 'buttonwrapper'}).insert(
                 new Element('button', {'class' : 'tool button secondary', 'type' : 'button'}).update("$services.localization.render('phenotips.patientSheetCode.termSuggest.editDetails')")
               );
               var editClearTools = new Element('span').insert(editTool).insert(clearTool);
               tools.insert(detailsTool).insert(editClearTools);
               detailsTool.observe('click', function(event) {
                 var source = event.findElement('.summary-item');
                 var detailsElt = new Element('div', {'class' : 'phenotype-details loading'}).update("$services.localization.render('phenotips.patientSheetCode.termSuggest.loading')");
                 source.insert(detailsElt);
                 var addTrigger = event.findElement('.buttonwrapper');
                 addTrigger.hide();
                 clearTool.__target = detailsElt;
                 editTool.__target = detailsElt;
                 editClearTools.show();

                 if (addTrigger.disabled) {
                   return;
                 }
                 var url = detailsUrl.replace(/([&amp;?]classname=)(.*?)([&amp;$])/, "$1$2&amp;$2_target_property_name=" + inputElt.name.replace(/^.*_\d+_/, '') + "&amp;$2_target_property_value=" + encodeURIComponent(inputElt.value) + "$3");
                 new Ajax.Request(url, {
                   onCreate : function() {
                     addTrigger.disabled = true
                     addTrigger._x_notif = new XWiki.widgets.Notification('Adding...', 'inprogress');
                   },
                   onSuccess : function (response) {
                     addTrigger._x_notif.hide();
                     detailsElt.update(response.responseText);
                     selectionSummary._givePhenotypeQualifiersCollapseButtons(detailsElt);
                     detailsElt.removeClassName('loading');
                     selectionSummary._focusDetails(detailsElt);
                     detailsElt.select('input, textarea').invoke('observe', 'focus', function(event){selectionSummary._focusDetails(detailsElt)});
                     var deleteUrl = detailsElt.down('input[name="delete-action"]');
                     if (deleteUrl) {
                       deleteUrl = deleteUrl.value;
                       deleteUrl &amp;&amp; (clearTool.__url = deleteUrl);
                     }
                     Event.fire(document, 'xwiki:dom:updated', {'elements' : [detailsElt]});
                   }.bind(this),
                   onFailure : function(response) {
                     var failureReason = response.statusText;
                     if (response.statusText == '' /* No response */ || response.status == 12031 /* In IE */) {
                       failureReason = 'Server not responding';
                     }
                     if (addTrigger._x_notif) {
                       addTrigger._x_notif.replace(new XWiki.widgets.Notification("Failed: " + failureReason, "error"));
                     } else {
                       new XWiki.widgets.Notification(this.interactionParameters.failureMessageText + failureReason, "error");
                     }
                   },
                   on1223 : function(response) {
                     response.request.options.onSuccess(response);
                   },
                   on0 : function(response) {
                     response.request.options.onFailure(response);
                   },
                   onComplete : function() {
                     addTrigger.disabled = false
                   }
                 });
               });
               var existingDetails = $('phenotypeMeta__' + inputElt.name + '__' + inputElt.value);
               if (existingDetails) {
                  var detailsElt = new Element('div', {'class' : 'phenotype-details'});
                  var deleteUrl = existingDetails.next('input[name="delete-action"]');
                  if (deleteUrl) {
                     deleteUrl = deleteUrl.value;
                     deleteUrl &amp;&amp; (clearTool.__url = deleteUrl);
                     clearTool.__target = detailsElt;
                     editTool.__target = detailsElt;
                  }
                  detailsElt.update(existingDetails);
                  selectionSummary._preparePreview(detailsElt);
                  detailsElt.select('input, textarea').invoke('observe', 'focus', function(event){selectionSummary._focusDetails(detailsElt)});
                  detailsTool.hide();
               }  else {
                  editClearTools.hide();
               }
               editTool.observe('click', function(event) {
                 var target = event.findElement('.buttonwrapper').__target;
                 if (!target.hasClassName('focused')) {
                   event.stop();
                   selectionSummary._focusDetails(target);
                 }
               });
               clearTool.observe('click', function(event) {
                 event.stop();
                 var deleteTrigger = event.findElement('.buttonwrapper');
                 if (deleteTrigger.disabled) {
                    return;
                 }
                 if (deleteTrigger.__url) {
                   new XWiki.widgets.ConfirmedAjaxRequest(deleteTrigger.__url, {
                     onCreate : function() {
                       deleteTrigger.disabled = true
                     },
                     onSuccess : function() {
                       if (deleteTrigger.__target) {
                         deleteTrigger.__target.remove();
                         delete deleteTrigger.__target;
                       }
                       delete deleteTrigger.__url;
                       deleteTrigger.up().hide();
                       detailsTool.show();
                     },
                     onComplete : function() {
                       deleteTrigger.disabled = false;
                     }
                   },
                   {
                      confirmationText : "$services.localization.render('phenotips.PatientSheetCode.deleteConfirmation')"
                   });
                 }
               });// clearTool.observe('click'
             } // detailsUrl exists
               newItem.insert(tools);
               detailsElt &amp;&amp; newItem.insert(detailsElt);
               group._add(newItem);
               group._updateGroupVisibility();
               Event.fire(document, "summary-item:added", {element: newItem});
             }
          } else {
             this._silentRemove(inputElt.value, type, sectionId);
          }
        }.bind(selectionSummary);

        selectionSummary._givePhenotypeQualifiersCollapseButtons = function (elem) {
            var collapseContainers = elem.select("dt .collapse-button");
            collapseContainers.each(function(e){
                e.update(PhenoTips.widgets.OntologyBrowser.prototype._getExpandCollapseSymbol(true));
                var header = e.up();
                var dataContainer = header.next();
                var selectedOption = dataContainer.down("input[type='radio']:checked");
                var selectedName = new Element('span', {'class' : (selectedOption &amp;&amp; selectedOption.value &amp;&amp; 'selected' || 'none')}).update(
                    selectedOption &amp;&amp; selectedOption.readAttribute('title') || ''
                );
                header.insert({bottom: selectedName});
                var cClassName = "collapsed";
                header.addClassName("collapsible");
                dataContainer.addClassName(cClassName);

                header.observe('click', function() {
                    if (dataContainer.hasClassName(cClassName)) {
                        dataContainer.removeClassName(cClassName);
                        e.update(PhenoTips.widgets.OntologyBrowser.prototype._getExpandCollapseSymbol(false));
                    } else {
                        dataContainer.addClassName(cClassName);
                        e.update(PhenoTips.widgets.OntologyBrowser.prototype._getExpandCollapseSymbol(true));
                    }
                });
                dataContainer.select("input[type='radio']").each(function(radio) {
                    radio.observe('click', function(){
                        dataContainer.addClassName(cClassName);
                        selectedName.update(radio.readAttribute('title'));
                        if (radio.value) {
                          selectedName.addClassName('selected');
                          selectedName.removeClassName('none');
                        } else {
                          selectedName.removeClassName('selected');
                          selectedName.addClassName('none');
                        }
                        e.update(PhenoTips.widgets.OntologyBrowser.prototype._getExpandCollapseSymbol(true));
                    });
                });
            });
        }.bind(selectionSummary);

        selectionSummary._updateVisibility();
    }
    // -----------------------------------------------------------------
    // Create and attach the suggests
    // -----------------------------------------------------------------
    if (typeof(PhenoTips.widgets.Suggest) != "undefined") {

      var keys = Object.keys(suggestionsMapping);
      var specialClasses = Object.keys(pickerSpecialClassOptions);
      for (var i = 0; i &lt; keys.length; i++) {
        var selector = 'input.suggest-' + keys[i] + ':not(.initialized)';
        $$(selector).each(function(item) {
          if (!item.hasClassName('initialized')) {
            item._customOptions = Object.clone(suggestionsMapping[keys[i]]);
            item._restriction = item.up('.phenotype-group')
            if (item._restriction) {
              item._restriction = item._restriction.down('input[name=_category]');
              if (item._restriction &amp;&amp; item._restriction.value.strip() != '') {
                item._restriction = item._restriction.value.strip().split(",");
              } else {
                item._restriction = null;
              }
            }
            if (item._customOptions.queryProcessor &amp;&amp; item._restriction) {
              item._customOptions.queryProcessor = Object.clone(item._customOptions.queryProcessor);
              item._customOptions.queryProcessor.restriction = {
                'term_category' : item._restriction
              }
            }
            // Create the Suggest.
            item._suggest = new PhenoTips.widgets.Suggest(item, item._customOptions);
            if (item.hasClassName('multi') &amp;&amp; typeof(PhenoTips.widgets.SuggestPicker) != "undefined") {
              var multiSuggestOptions = {};
              for (var j = 0; j &lt; specialClasses.length; j++) {
                if (item.hasClassName(specialClasses[j])) {
                  multiSuggestOptions = pickerSpecialClassOptions[specialClasses[j]];
                  // FIXME! If the input has more than one special class, does the ordering declared in pickerSpecialClassOptions guarantee we choose the right one?
                  break;
                }
              }
              var suggestPicker = new PhenoTips.widgets.SuggestPicker(item, item._suggest, multiSuggestOptions);
              item._suggestPicker = suggestPicker;

              // Integrate the custom fields
              // 1. find the container element displaying them
              var customFieldsContainer = suggestPicker.list.up().down('.custom-display-data');
              if (customFieldsContainer) {
                 // 2. get rid of the container
                 customFieldsContainer.remove();
                 // 3. find all the values and display them as part of the multi suggest picker
                 var tmp = suggestPicker.silent;
                 suggestPicker.silent = true;
                 customFieldsContainer.select('.term-entry').each(function(entry) {
                   var negativeCheckbox = entry.down('.yes-no-picker .no input');
                   var value =  entry.down('input[type="checkbox"]').value;
                   var text = negativeCheckbox &amp;&amp; negativeCheckbox.title || entry.down('input[type="checkbox"]').title;
                   var category = entry.down('.term-category');
                   if (negativeCheckbox &amp;&amp; negativeCheckbox.checked) {
                     var negative = new Element('input', {type: 'hidden', name : 'fieldName', value : negativeCheckbox.name});
                     category &amp;&amp; category.insert(negative) || (category = negative);
                   }
                   suggestPicker.addItem(value, text, '', category || '');
                 });
                 suggestPicker.silent = tmp;
              }

            }
            item.addClassName('initialized');

            // ------------------------------------------------------------------------
            // Add y/n pickers to generated suggestions
            if (item.hasClassName('generateYesNo')) {
              item.observe("ms:suggest:suggestionCreated", function(event) {
                var negativeName = item.name.replace(/(_\d+)_/, "$1_negative_").replace(/__suggested$/, '');
                var suggestion = event.memo &amp;&amp; event.memo.element;
                if (suggestion) {
                  var suggest = event.memo.suggest;
                  var value =  suggestion.down(".suggestId").firstChild.nodeValue;
                  var text =  suggestion.down(".suggestValue").firstChild.nodeValue;
                  var ynpicker = YesNoPicker.generatePickerElement([
                    {type: 'yes', selected: isValueSelected(item.name.replace(/__suggested$/, ''), value)},
                    {type: 'no' , selected: isValueSelected(negativeName, value)}
                  ], value, text);
                  suggestion.down(".suggestValue").up().insert({top: ynpicker});
                  // Prevent click events from the label from activating the suggestion selection twice because of being forwarded to the input
                  ynpicker.select('input').invoke('observe', 'click', function(event) {event.stop()});

                  // Make it clear visually that clicking on the suggestion is equivalent to clicking on Y
                  suggestion.observe('mouseover', function(event) {
                    suggestion.down('label.yes').addClassName('highlighted');
                  })
                  suggestion.observe('mouseout', function(event) {
                    suggestion.down('label.yes').removeClassName('highlighted');
                  })
                  suggestion.down('label.no').observe('mouseover', function(event) {
                    event.stop();
                    event.findElement().addClassName('highlighted');
                    event.findElement().previous('label.yes').removeClassName('highlighted');
                  })
                  suggestion.down('label.no').observe('mouseout', function(event) {
                    event.findElement().removeClassName('highlighted');
                  })

                  // Keep the default behavior for the Y button
                  //  but capture the N button clicks and make sure the value is selected for the negative property field
                  var nLabel = ynpicker.down('.no');
                  nLabel.observe('click', function(event) {
                    var predefinedCheckBox = $(negativeName + "_" + value);
                    if (predefinedCheckBox &amp;&amp; !predefinedCheckBox.checked) {
                      predefinedCheckBox._ynpicker._onNo();
                      suggest.clearSuggestions();
                      suggest.fld.value = '';
                      suggest.fld.focus();
                      suggest.fld.blur();
                      event.stop();
                    }
                    suggestion.down('.suggestCategory').insert({
                      top : new Element('input', {type: 'hidden', name : 'fieldName', value : negativeName, 'class' : 'no'})
                    });
                    suggestion.down('.suggestCategory').select('input[name]').each(function(category) {
                      category.name = category.name.replace(/(_\d+)_/, "$1_negative_");
                    });
                  });
                }
              });
            }
          }
        });
      }

      // ------------------------------------------------------------------------
      // Complete selection summary behavior
      // ------------------------------------------------------------------------
       if (selectionSummary) {
        $$('.browse-phenotype-categories .phenotype-group .term-label.selected input, .browse-phenotype-categories .accepted-suggestion.selected input').each(function(input) {
           selectionSummary._updateSummary(input);
        });
        $$('.browse-phenotype-categories .phenotype-group .accepted-suggestions').invoke('addClassName', 'hidden');
        $$('.browse-phenotype-categories .phenotype-group .suggest-hpo.multi').each(function (sItem){
           if (sItem._suggest) {
             sItem._suggest.silent = true;
           }
        });
        document.observe('phenotype:selected', function(event) {
          if (!event.memo || !event.memo.key) {return;}
          if (!event.memo.enable) {
            selectionSummary._silentRemove(event.memo.key, event.memo.type);
          }
        });
        document.observe("custom:selection:category:changed", function(event) {
          if (!event.memo || !event.memo.customElement) {return;}
          var input = event.memo.customElement.select('input').find(function(item) { return item.checked; });
          selectionSummary._updateSummary(input, input.up('label.no') ? 'no' : 'yes', true);
        });
      }

      // ------------------------------------------------------------------------
      // Add dropdowns to all predefined elements
      // ------------------------------------------------------------------------
      $$('div[class*="phenotype-group"]').each(function(group) {
        var sugestedInput = group.down('.suggested.multi');
        if (sugestedInput) {
          group.select('.predefined-entries label.term-entry &gt; input[type=checkbox], .predefined-entries .term-entry .yes-no-picker .yes input[type=checkbox]').each(function(item) {
            var item_subsection = item.up('.subsection');
            if (item_subsection) {
              if (item_subsection.hasClassName('single-select')){
                 // TODO: ensure single select within this group
              }
            }
            item._dropDown = new PhenoTips.widgets.DropDown(item.up('.term-entry'));
            item._trigger = new Element('span', {'class' : 'expand-tool'}).update(PhenoTips.widgets.OntologyBrowser.prototype._getExpandCollapseSymbol(true));
            item._trigger._source = item;
            item._trigger._root = item.up('.term-entry');
            item._trigger._root.insert({'top' : item._trigger});

            var __loadOntologyBranch = function(source, doExpand) {
              source._ontologyBrowser || (source._ontologyBrowser = new PhenoTips.widgets.OntologyBrowser(
                sugestedInput._suggest,
                source._dropDown,
                {
                  isTermSelected : isPhenotypeSelected,
                  unselectTerm : unselectPhenotype,
                  showParents: false,
                  showRoot: false,
                  defaultEntryAction: 'select',
                  enableBrowse: false
                }
              ));
              source._ontologyBrowser.show(source.value);
              if (!doExpand) {
                source._ontologyBrowser.hide();
              }
            }
            var expandSubtree = function(event) {
              event &amp;&amp; event.stop();
              var element =  event.element();
              var trigger;
              var source;
              if (element._trigger){
                source = element;
                trigger = element._trigger;
              } else if (element._source) {
                source  = element._source;
                trigger = element;
              }

              var root    =  trigger._root;
              __loadOntologyBranch(source, !root._expanded);

              trigger.update(source._ontologyBrowser._getExpandCollapseSymbol(root._expanded));
              root._expanded = !root._expanded;
            };
            if (item._trigger._root.hasClassName('dropdown-root')) {
              item._trigger.observe('click', expandSubtree);
              item.observe('picker:change', function(event){
                this.checked &amp;&amp; !this._trigger._root._expanded &amp;&amp; expandSubtree(event);
              })
            } else {
              item._trigger.addClassName('disabled');
            }

            // Info buttons behavior
            item.up('.term-entry').insert(' ').insert(new Element('span', {'class' : 'fa fa-info-circle phenotype-info xHelpButton', title : item.value}));

            // ------------------------------------------------------------------------
            // Add  y/n selection
            // ------------------------------------------------------------------------
            var ynPickerElt = item.up('.yes-no-picker');
            if (ynPickerElt) {
              item._ynpicker = new YesNoPicker(ynPickerElt, item.up('.term-entry').down('.yes-no-picker-label'), true);
              enableHighlightChecked(item, true);
              var negItem = ynPickerElt.down('.no input');
              if (negItem) {
                enableHighlightChecked(negItem, true);
                negItem._ynpicker = item._ynpicker;
              }
            }
          });
        }
      });

      // ------------------------------------------------------------------------
      // Sync dynamic subtree selections
      // ------------------------------------------------------------------------
      var fieldName = '';
      var source = '';
      var categories = '';
      var DO_EXPAND = !selectionSummary;
      var syncTermCategory = function(term) {
        var field = $(document.documentElement).down('label.term-label.dropdown-root input[type=checkbox][name="' + fieldName + '"][value="' + term +'"]');
        if (field) {
          var subtermsInCategory = $$('label.accepted-suggestion[for^="' + fieldName + '_"] + .term-category input[type=hidden][value="' + term + '"]');
          var selectedSubterms  = 0;
          var countIfSelectedSubterm = function (categoryElement) {
            var subtermElement = categoryElement.up('li').down('label.accepted-suggestion input[type=checkbox]');
            if (subtermElement &amp;&amp; subtermElement.checked) {
              ++selectedSubterms;
            }
          };
          subtermsInCategory.each(countIfSelectedSubterm);
          if (selectedSubterms &gt; 0) {
            //if (source) {source.addClassName('invisible');}
            field.up('label').addClassName('subterm-selected');
            if (DO_EXPAND &amp;&amp; field._ontologyBrowser &amp;&amp; field._trigger &amp;&amp; field._trigger._root) {
              field._ontologyBrowser.show(field.value);
              field._trigger.update(field._ontologyBrowser._getExpandCollapseSymbol(false));
              field._trigger._root._expanded = true;
              var sourceInput = source &amp;&amp; source.down('input[type=checkbox]');
              if (sourceInput &amp;&amp; sourceInput.checked) {
                Event.observe(field._ontologyBrowser.container.contentContainer, 'obrowser:expand:finished', function(event) {
                  Event.stopObserving(field._ontologyBrowser.container.contentContainer, 'obrowser:expand:finished');
                  field._ontologyBrowser.expandTo(sourceInput.value, categories);
                });
              }
            }
          } else {
            field.up('label').removeClassName('subterm-selected');
          }
        }
      };
      document.observe('custom:selection:changed', function(event) {
        categories = event.memo &amp;&amp; event.memo.categories;
        source = event.memo &amp;&amp; event.memo.customElement;
        if (categories) {
          fieldName = event.memo.fieldName || '';
          categories.each(syncTermCategory);
        }
        if (selectionSummary) {
          var input = event.memo.customElement.select('input').find(function(item) { return item.checked; });
          input &amp;&amp; selectionSummary._updateSummary(input, input.up('label.no') ? 'no' : 'yes', true);
        }
      });
    }

    // --------------------------------------------------------------
    // Ontology browser y/n pickers
    // --------------------------------------------------------------
    document.observe('obrowser:content:added', function(event) {
      if (!event.memo) return;
      if (event.memo.added &amp;&amp; event.memo.obrowser &amp;&amp; event.memo.obrowser.suggest &amp;&amp; event.memo.obrowser.suggest.fld &amp;&amp; event.memo.obrowser.suggest.fld.hasClassName('generateYesNo')) {
        event.memo.added.select('.entry-data input.select-tool').each(function (item) {
          var positiveName = event.memo.obrowser.suggest.fld.name.replace(/__suggested$/, "");
          var negativeName = event.memo.obrowser.suggest.fld.name.replace(/(_\d+)_/, "$1_negative_").replace(/__suggested$/, "");
          var value = item.value;
          var text = item.up('.entry-data').down('.value').firstChild;
          text = text &amp;&amp; text.nodeValue || false;
          if (!text) {
            item.up(".parents").remove();
            return;
          }
          var ynpickerElt = YesNoPicker.generatePickerElement([
              {type: 'na', selected: !isValueSelected(positiveName, value) &amp;&amp; !isValueSelected(negativeName, value)},
              {type: 'yes', selected: isValueSelected(positiveName, value)},
              {type: 'no' , selected: isValueSelected(negativeName, value)}
          ], value, text, true, item.next());
          item.insert({before: ynpickerElt});
          item.remove();
          ynpickerElt._obrowser = event.memo.obrowser;
          enableHighlightChecked(ynpickerElt.down('.yes input'));
          enableHighlightChecked(ynpickerElt.down('.no input'));

          ynpickerElt.observe('ynpicker:selectionChanged', function(event){
            var selected = event.memo &amp;&amp; event.memo.selected;
            var elt = event.findElement('.entry');
            if (!selected || !elt) {return;}
            var id = elt.__termId;
            if (selected == 'na') {
               ynpickerElt._obrowser._unselectEntry(elt);
               return;
            } else if (selected == 'no') {
                var negative = new Element('input', {type: 'hidden', name : 'fieldName', value : negativeName});
                elt.__termCategory &amp;&amp;  elt.__termCategory.insert(negative) || (elt.__termCategory = negative);
            } else if (selected == 'yes') {
              var element = event.findElement('.entry');
              if (element.down('.expand-tool') &amp;&amp; (!element.down('.descendents') || element.hasClassName('collapsed'))) {
                ynpickerElt._obrowser._toggleExpandState(element);
              }
            }
            // both yes &amp; no:
            ynpickerElt._obrowser._selectEntry(elt);
          });
        });
      }
    });
    if (selectionSummary &amp;&amp; selectionSummary._givePhenotypeQualifiersCollapseButtons) {
        selectionSummary._givePhenotypeQualifiersCollapseButtons(selectionSummary);
    }

    Event.fire(document, 'xwiki:dom:updated', {'elements' : $$('div[class*="phenotype-group"] .xHelpButton')});
  };
  (XWiki.domIsLoaded &amp;&amp; init()) || document.observe("xwiki:dom:loaded", init);
  return XWiki;
}(XWiki || {}));</code>
    </property>
    <property>
      <name>Term suggest</name>
    </property>
    <property>
      <parse>1</parse>
    </property>
    <property>
      <use>onDemand</use>
    </property>
  </object>
  <object>
    <name>PhenoTips.PatientSheetCode</name>
    <number>7</number>
    <className>XWiki.JavaScriptExtension</className>
    <guid>47891262-4dc8-44ea-83b2-944326a5acd0</guid>
    <class>
      <name>XWiki.JavaScriptExtension</name>
      <customClass/>
      <customMapping/>
      <defaultViewSheet/>
      <defaultEditSheet/>
      <defaultWeb/>
      <nameField/>
      <validationScript/>
      <cache>
        <cache>0</cache>
        <disabled>0</disabled>
        <displayType>select</displayType>
        <multiSelect>0</multiSelect>
        <name>cache</name>
        <number>5</number>
        <prettyName>Caching policy</prettyName>
        <relationalStorage>0</relationalStorage>
        <separator> </separator>
        <separators>|, </separators>
        <size>1</size>
        <unmodifiable>0</unmodifiable>
        <values>long|short|default|forbid</values>
        <classType>com.xpn.xwiki.objects.classes.StaticListClass</classType>
      </cache>
      <code>
        <disabled>0</disabled>
        <name>code</name>
        <number>2</number>
        <prettyName>Code</prettyName>
        <rows>20</rows>
        <size>50</size>
        <unmodifiable>0</unmodifiable>
        <classType>com.xpn.xwiki.objects.classes.TextAreaClass</classType>
      </code>
      <name>
        <disabled>0</disabled>
        <name>name</name>
        <number>1</number>
        <prettyName>Name</prettyName>
        <size>30</size>
        <unmodifiable>0</unmodifiable>
        <classType>com.xpn.xwiki.objects.classes.StringClass</classType>
      </name>
      <parse>
        <disabled>0</disabled>
        <displayFormType>select</displayFormType>
        <displayType>yesno</displayType>
        <name>parse</name>
        <number>4</number>
        <prettyName>Parse content</prettyName>
        <unmodifiable>0</unmodifiable>
        <classType>com.xpn.xwiki.objects.classes.BooleanClass</classType>
      </parse>
      <use>
        <cache>0</cache>
        <disabled>0</disabled>
        <displayType>select</displayType>
        <multiSelect>0</multiSelect>
        <name>use</name>
        <number>3</number>
        <prettyName>Use this extension</prettyName>
        <relationalStorage>0</relationalStorage>
        <separator> </separator>
        <separators>|, </separators>
        <size>1</size>
        <unmodifiable>0</unmodifiable>
        <values>currentPage|onDemand|always</values>
        <classType>com.xpn.xwiki.objects.classes.StaticListClass</classType>
      </use>
    </class>
    <property>
      <cache>long</cache>
    </property>
    <property>
      <code>var PhenoTips = (function(PhenoTips) {
  // Start PhenoTips augmentation
  var widgets = PhenoTips.widgets = PhenoTips.widgets || {};

  //  ========================================================================
  /**
   * Measurement processor
   * */
  widgets.MeasurementProcessor = Class.create({
    /**
     * Initialization
     * */
    initialize : function(dataTable) {
      /** Measurement evaluation service */
      this.measurementsService = new XWiki.Document('PatientToolsService', 'PhenoTips').getURL('get');
      this.solarService = new XWiki.Document('SolrService', 'PhenoTips').getURL("get");

      this.dataTable = dataTable;
      this.dataTable._processor = this;
      this.dataType = this.dataTable.hasClassName('at-birth') ? 'at-birth' : 'postnatal';

      // Track requests to the measurement evaluation service:
      this.lastRequestID = 0;
      // Reorganize the rows of large tables
      if (dataTable.hasClassName('full')) {
        this._reorganizeRow = this._reorganizeRow.bind(this);
        this.dataTable.select('tr').each(this._reorganizeRow);
      } else {
        this.dataTable.select('tr').invoke('addClassName', 'data-row');
      }
      // Attach event listeners to inputs
      this._valueChanged = this._valueChanged.bindAsEventListener(this);
      this._updateDataRow = this._updateDataRow.bind(this);
      this._handleInputValueChanged(this.dataTable.select('input[type=text]'));
      this._handleInputValueChanged($$('input[name$=date_of_birth], input[name$=gender]'));
      this._handleRowAdded();
      this._handleRowDeleted();
      // Attach a measurement unit switcher (imperila|metric) if enabled
      var configuredUnitSystem = this.dataTable.hasClassName('enable-unit-switch');
      //   - this element will exist iff switching to imeprial system is enabled
      if (configuredUnitSystem) {
        var unitSwitchContainer = this.dataTable.down('.unit-switch-container');
        new PhenoTips.widgets.UnitConverter(
           this.dataTable,
           'input[type="text"]:not([name$="date"])',
           unitSwitchContainer || this.dataTable,
           unitSwitchContainer &amp;&amp; 'top' || 'before',
           this.dataTable.hasClassName('imperial') &amp;&amp; 'imperial' || ''
        );
      }
    },
    /**
     * Reorganize data rows for large tables
     * */
    _reorganizeRow : function(row) {
      // Skip table headers
      if (row.down('th')) {return;}
      // each row becomes a new table
      var table = new Element('table');
      var tbody = new Element('tbody');
      table.update(tbody);

      // Start building the table
      this._rowMapping.each(function (data) {
        var newRow = new Element('tr', {'class' : data.name + '-group'});
        newRow.insert(new Element('td', {'class' : 'icon'}))
        data.values.each(function (className) {
          var element = row.down('td.' + className);
          if (element) {
            newRow.insert(element);
            if (className == 'age') { element.setAttribute('colspan', 6);}
          }
        });
        if (newRow.down('td')) {
          tbody.insert(newRow);
        }
      });
      row.update(table.wrap('td'));
      row.addClassName('data-row');
    },
    /**
     * Reorganization of rows for large table: this is how the rows should be split:
     * */
    _rowMapping : [
      {
        name : 'head',
        values : ['date', 'age', 'actions']
      }, {
        name : 'general',
        values : ['weight', 'weight_evaluation', 'height', 'height_evaluation', 'bmi', 'bmi_evaluation']
      }, {
        name : 'ratios',
        values : ['armspan', 'armspan_evaluation', 'sitting', 'sitting_evaluation']
      }, {
        name : 'face',
        values : ['hc', 'hc_evaluation', 'philtrum', 'philtrum_evaluation', 'ear', 'ear_evaluation', 'ear_right', 'ear_right_evaluation']
      }, {
        name : 'eyes',
        values : ['ocd', 'ocd_evaluation', 'icd', 'icd_evaluation', 'pfl', 'pfl_evaluation', 'ipd', 'ipd_evaluation']
      }, {
        name : 'left-side',
        values : ['hand', 'hand_evaluation', 'palm', 'palm_evaluation', 'foot', 'foot_evaluation']
      }, {
        name : 'right-side',
        values : ['hand_right', 'hand_right_evaluation', 'palm_right', 'palm_right_evaluation', 'foot_right', 'foot_right_evaluation']
      }
    ],
    /*
     * Prepare to re-evaluate when measurement or measurement context has changed
     * */
    _handleInputValueChanged : function(elementsList) {
      var dataTable = this.dataTable;
      // TODO: make sure events work on all browsers
      ['blur', 'keypress', 'keyup', 'phenotips:measurement-updated', 'xwiki:date:changed'].each(function (eventName) {
        elementsList.invoke('observe', eventName, this._valueChanged);
      }.bind(this));
      ['blur', 'phenotips:measurement-updated', 'xwiki:date:changed'].each(function (eventName) {
        elementsList.invoke('observe', eventName, function(event) {
           Event.fire(dataTable, 'phenotips:measurement-info:updated');
        });
      });
    },
    /**
     * When a new row is added, attach all the listeners that will enable evaluating the data in it
     * */
    _handleRowAdded : function() {
      var _this = this;
      this.dataTable.observe('extradata:added', function (event) {
        var elements = event &amp;&amp; event.memo &amp;&amp; event.memo.element &amp;&amp; event.memo.element.select('input[type=text]');
        if (elements) {
          _this._reorganizeRow(event.memo.element);
          _this._handleInputValueChanged(elements);
          if (window.dateTimePicker) {
            window.dateTimePicker.attachPickers(event.memo.element);
          } else {
            var crtYear = new Date().getFullYear();
            window.dateTimePicker = new XWiki.widgets.DateTimePicker({year_range: [crtYear - 99, crtYear + 1]});
          }
        }
      });
    },

    /**
     * When a row is deleted:
     * */
    _handleRowDeleted : function() {
      var _this = this;
      this.dataTable.observe('extradata:deleted', function (event) {
        _this.dataTable.select('tr.data-row').each(function (row) {
          _this._updateDataRow(row);
        });
        Event.fire(_this.dataTable, 'phenotips:measurement-info:updated');
      });
    },

    /**
     * A value affecting measurement evaluation has changed. It can be an actual measurement, in which case only
     * the current measurement set needs to be updated, or it can be a value affecting the context of all measurements
     * (e.g. gender or date of birth), in which case all measurements need to be evaluated.
     * */
    _valueChanged : function(event) {
      // Get inputs holding the values needed for computing the dependent values
      var row = event &amp;&amp; event.element &amp;&amp; event.element() &amp;&amp; event.element().up('tr.data-row');
      if (row) {
        this._updateDataRow(row);
      } else {
         this.dataTable.select('tr.data-row').each(this._updateDataRow);
      }
    },

    /**
     * Request the re-evaluation of all measurements on a row ans display the results
     * */
    _updateDataRow : function(row) {
      // Generate the query string to pass to the measurement evaluation service
      var qs = this._createRowQueryString(row);
      if (qs == '') {return;}

      var sex = $(document.documentElement).down('input[name$=gender]:checked');
      var requestID = ++this.lastRequestID;

      var ajx = new Ajax.Request(this.measurementsService, {
        method: 'post',
        parameters:  qs + this._createReqParamSex('s', sex) + '&amp;outputSyntax=plain',
        requestHeaders: {Accept : "application/json"},
        onSuccess: function(response) {
          if (requestID &lt; this.lastRequestID) {return;}
          this._updateDependentValues(row, response.responseJSON)
        }.bind(this),
        onFailure: function (response) {}
      });
    },

     /**
     * Generate query string for all data
     * */
    _createQueryString : function () {
      var _this = this;
      var qs = '';
      this.dataTable.select('tr.data-row').each(function(row) {
        qs += _this._createRowQueryString(row, true);
      })
      if (qs != '') {
        var sex = $(document.documentElement).down('input[name$=gender]:checked');
        qs += this._createReqParamSex('s', sex);
      }
      return qs;
    },

    /**
     * Generate querry string for updating the evaluations on a data row
     * */
    _createRowQueryString : function (row, forceParam) {
      return this._createReqParam('weight', row.down('td.weight input'), forceParam) +
             this._createReqParam('height', row.down('td.height input'), forceParam) +
             this._createReqParam('bmi', row.down('td.bmi input'), forceParam) +
             this._createReqParam('hc', row.down('td.hc input'), forceParam) +
             this._createReqParam('ocd', row.down('td.ocd input'), forceParam) +
             this._createReqParam('icd', row.down('td.icd input'), forceParam) +
             this._createReqParam('pfl', row.down('td.pfl input'), forceParam) +
             this._createReqParam('ipd', row.down('td.ipd input'), forceParam) +
             this._createReqParam('ear', row.down('td.ear input'), forceParam) +
             this._createReqParam('hand', row.down('td.hand input'), forceParam) +
             this._createReqParam('palm', row.down('td.palm input'), forceParam) +
             this._createReqParam('foot', row.down('td.foot input'), forceParam) +
             this._createReqParam('ear_right', row.down('td.ear_right input'), forceParam) +
             this._createReqParam('hand_right', row.down('td.hand_right input'), forceParam) +
             this._createReqParam('palm_right', row.down('td.palm_right input'), forceParam) +
             this._createReqParam('foot_right', row.down('td.foot_right input'), forceParam) +
             this._createReqParam('philtrum', row.down('td.philtrum input'), forceParam) +
             this._createReqParam('armspan', row.down('td.armspan input'), forceParam) +
             this._createReqParam('sitting', row.down('td.sitting input'), forceParam) +
             (this.dataType == 'at-birth' ? '&amp;a=0' : this._createReqParamAge('a', row.down('td.date input'), forceParam));
    },

    /**
     * Generate the query string fragment corresponding to a specific measurement
     * */
    _createReqParam : function (name, sourceInput, forceParam) {
      var value = sourceInput &amp;&amp; sourceInput.value != '' &amp;&amp; parseFloat(sourceInput.value);
      if (value) {
        return '&amp;' + name + '=' + encodeURIComponent(value);
      }
      return forceParam &amp;&amp; ('&amp;' + name + '=') || '';
    },

    /**
     * Generate the query string fragment corresponding to the age
     * */
    _createReqParamAge : function (name, crtDate, forceParam) {
      var birthDate = $(document.documentElement).down('input[name$=date_of_birth]');
      if (!birthDate || !crtDate) {return ''}
      var bDateObj = Date.parseISO_8601(birthDate.alt || '');
      var cDateObj = Date.parseISO_8601(crtDate.alt || '');
      if (bDateObj &amp;&amp; cDateObj) {
        // The two dates have different timezones, move back the birthdate to the local timezone
        bDateObj.setTimezoneOffset(bDateObj.getTimezoneOffset() * -10/3);
        var daysInMonth = 30.4375;
        var age = (cDateObj.getFullYear() - bDateObj.getFullYear()) * 12 + (cDateObj.getMonth() - bDateObj.getMonth()) + (cDateObj.getDate() &lt; bDateObj.getDate() ? -1 : 0);
        var ageOffset = (cDateObj.getDate() &lt; bDateObj.getDate()) ? (daysInMonth+cDateObj.getDate()-bDateObj.getDate())/daysInMonth : (cDateObj.getDate() - bDateObj.getDate())/daysInMonth;
        var age = age + ageOffset;
      } else {
        age=null;
      }
      if (age != null &amp;&amp; age &gt;= 0) {
        var displayedAge = '';
        var y = Math.floor(age / 12);
        var m = Math.floor(age % 12);
        if (y &gt; 0) {
          displayedAge = y + 'y ';
        }
        if (m &gt;= 0) {
          displayedAge += m + 'm ';
        }
        var target = crtDate.up('tr') &amp;&amp; crtDate.up('tr').down('td.age');
        if (target) {
          if (target.down('input')) {
            target.down('input').value = age;
          }
          if (target.down('.displayed-value')) {
            target.down('.displayed-value').update(displayedAge);
          }
        }
      } else if (age == null){
        var target = crtDate.up('tr') &amp;&amp; crtDate.up('tr').down('td.age');
        if (target) {
          if (target.down('input')) {
            target.down('input').value = age;
          }
          if (target.down('.displayed-value')) {
            target.down('.displayed-value').update("-");
          }
        }
      }
      return (age &gt;= 0) &amp;&amp; ('&amp;' + name + '=' + encodeURIComponent(age)) || forceParam &amp;&amp; ('&amp;' + name + '=') || '';
    },

    /**
     * Generate the query string fragment corresponding to the gender
     * */
    _createReqParamSex : function (name, sourceInput) {
      return (sourceInput &amp;&amp; sourceInput.value &amp;&amp; ('&amp;' + name + '=' + encodeURIComponent(sourceInput.value))) || '';
    },

    /**
     * Perform the actual update of all the measurement evals in a data row and select phenotypes corresponding to abnormal measurements
     * */
    _updateDependentValues : function (row, values) {
      var _this = this;
      var _info = this._measurementEvaluationInfo;
      for (var p in values) {
        ['value', 'evaluation'].each( function (value) {
          if (values[p] &amp;&amp; values[p][value] &amp;&amp; _info[p] &amp;&amp; _info[p][value]) {
            var cell = row.down(_info[p][value]);
            if (!cell) {
              return;
            }
            _this._updateValue(cell, values[p][value], (value == 'evaluation') &amp;&amp; values[p]['valCategory']);
            var target = _info[p];
            if (value == 'evaluation' &amp;&amp; target['valueHooks'] &amp;&amp; _this._getMostRecentEntry() == cell.up('tr.data-row')) {
              var targetElt = values[p]['valCategory'] &amp;&amp; (target['valueHooks'][values[p]['valCategory']] || target['valueHooks'][values[p]['valCategory'].sub("extreme-", '')]);
              targetElt = _this._selectFormElementForPhenotype(targetElt);
              _this._selectMeasurementTerm(targetElt);
              if (values[p]['valCategory']) {
                ['extreme-below-normal', 'below-normal', 'above-normal', 'extreme-above-normal'].without(values[p]['valCategory'], values[p]['valCategory'].sub("extreme-", '')).each(function(val) {
                  var elt = findFormElementForPhenotype(target['valueHooks'][val]);
                  _this._unselectMeasurementTerm(elt);
                });
              }
            }
          }
        });
      }
    },

    /**
     *
     * */
    _selectMeasurementTerm : function (elt, force) {
      if (elt &amp;&amp; (!elt.checked || force)) {
        if (elt._ynpicker) {
          elt._ynpicker._select('yes');
        } else {
          elt.checked = true;
        }
        highlightChecked(elt);
        var addedItem = $('current-phenotype-selection').down('label input[value="' + elt.value + '"]');
        if (addedItem) {
          addedItem.up('label').insert({before : new Element('span', {
                                                               'class' : 'fa fa-bolt',
                                                               'title' : 'This phenotype was automatically added based on abnormal measurement values'
          }).update(' ')});
        }
      }
    },


    /**
     *
     * */
    _unselectMeasurementTerm : function (elt) {
      if (elt &amp;&amp; elt.checked) {
        if (elt._ynpicker) {
          elt._ynpicker._onUnselect();
        } else {
          elt.checked = false;
        }
      }
    },

    _selectFormElementForPhenotype: function(id) {
      if (!id) {
        return null;
      }
      var _this = this;
      var existingElement = findFormElementForPhenotype(id);
      if (existingElement == null) {
        var suggestWidget = $("quick-phenotype-search")._suggestWidget;
        if (!suggestWidget) {
           return null;
        }
        searchURL = this.solarService + "?q=" + id;
        new Ajax.Request(searchURL, {
          method: 'get',
          onSuccess: function(transport) {
            var response = transport.responseJSON.rows[0];
            if (response) {
              var categories = '&lt;span class="hidden term-category"&gt;';
              response.term_category.each(function(category){categories += '&lt;input type="hidden" value="' + category + '"&gt;'});
              categories + "&lt;/span&gt;";
              var data = {'id':id, 'value':response.name, 'category': categories}
              var title =  response.name;
              suggestWidget.acceptEntry(data, title, title);
              _this._selectMeasurementTerm(findFormElementForPhenotype(id), true);
            }
          }
        });
        return null;
      } else {
        return existingElement;
      }
    },

    /**
     * Information about how to handle each measurement:
     * - where to find the value (selector to be used using the current data row as root)
     * - where to put the evaluation (selector to be used using the current data row as root)
     * - what phenotype elements to select when an abnormal value is found (optional)
     * */
    _measurementEvaluationInfo : {
       bmi : {
         value : 'td.bmi',
         evaluation : 'td.bmi_evaluation',
         valueHooks : {
           'above-normal': 'HP:0001513'
         }
       },
       weight : {
         evaluation : 'td.weight_evaluation',
         valueHooks : {
           'below-normal': 'HP:0004325',
           'above-normal': 'HP:0004324'
         }
       },
       height : {
         evaluation : 'td.height_evaluation',
         valueHooks : {
           'below-normal': 'HP:0004322',
           'above-normal': 'HP:0000098'
         }
       },
       hc : {
         evaluation : 'td.hc_evaluation',
         valueHooks : {
           'extreme-below-normal': 'HP:0000252',
           'above-normal': 'HP:0000256'
         }
       },
       ocd : {
         evaluation : 'td.ocd_evaluation'
       },
       icd : {
         evaluation : 'td.icd_evaluation'
       },
       pfl : {
         evaluation : 'td.pfl_evaluation',
         valueHooks : {
           'below-normal': 'HP:0012745',
           'above-normal': 'HP:0000637'
         }
       },
       ipd : {
         evaluation : 'td.ipd_evaluation',
         valueHooks : {
           'below-normal': 'HP:0000601',
           'above-normal': 'HP:0000316'
         }
       },
       ear : {
         evaluation : 'td.ear_evaluation',
         valueHooks : {
           'below-normal': 'HP:0008551',
           'above-normal': 'HP:0000400'
         }
       },
       hand : {
         evaluation : 'td.hand_evaluation',
         valueHooks : {
           'below-normal': 'HP:0200055',
           'above-normal': 'HP:0001176'
         }
       },
       palm : {
         evaluation : 'td.palm_evaluation',
         valueHooks : {
           'below-normal': 'HP:0004279',
           'above-normal': 'HP:0011302'
         }
       },
       foot : {
         evaluation : 'td.foot_evaluation',
         valueHooks : {
           'below-normal': 'HP:0001773',
           'above-normal': 'HP:0001833'
         }
       },
       ear_right : {
         evaluation : 'td.ear_right_evaluation',
         valueHooks : {
           'below-normal': 'HP:0008551',
           'above-normal': 'HP:0000400'
         }
       },
       hand_right : {
         evaluation : 'td.hand_right_evaluation',
         valueHooks : {
           'below-normal': 'HP:0200055',
           'above-normal': 'HP:0001176'
         }
       },
       palm_right : {
         evaluation : 'td.palm_right_evaluation',
         valueHooks : {
           'below-normal': 'HP:0004279',
           'above-normal': 'HP:0011302'
         }
       },
       foot_right : {
         evaluation : 'td.foot_right_evaluation',
         valueHooks : {
           'below-normal': 'HP:0001773',
           'above-normal': 'HP:0001833'
         }
       },
       philtrum : {
         evaluation : 'td.philtrum_evaluation',
         valueHooks : {
           'below-normal': 'HP:0000322',
           'above-normal': 'HP:0000343'
         }
       },
       armspan : {
         evaluation : 'td.armspan_evaluation'
       },
       sitting : {
         evaluation : 'td.sitting_evaluation'
       }
    },

    /**
     * Perform the actual update of a specific measurement eval
     * */
    _updateValue : function (target, value, fuzzyValue) {
      var input = target.down('input[type=hidden]');
      var displayed = target.down('.displayed-value');
      input &amp;&amp; (input.value = value);
      displayed.update(value || '-');

      ['extreme-below-normal', 'below-normal', 'normal', 'above-normal', 'extreme-above-normal'].each(function (cssClass) {
        displayed.removeClassName(cssClass);
      });
      if (fuzzyValue) {
        displayed.addClassName(fuzzyValue);
      }
    },

    /**
     * Find the latest measurements entered in the data table
     * */
    _getMostRecentEntry : function() {
      var mostRecentEntry;
      var mostRecentDate;
      this.dataTable.select('tr input.xwiki-date').each(function(element) {
        var date = Date.parseISO_8601(element.alt.strip());
        if (!mostRecentDate || mostRecentDate &lt; date) {
          mostRecentDate = date;
          mostRecentEntry = element.up('tr.data-row');
        }
      })
      return mostRecentEntry;
    }
  });

  //  ========================================================================
  /**
   * Chart generator
   * */
  widgets.ChartGenerator = Class.create({
    /**
     * Initialization
     * */
    initialize : function(container, dataSources) {
      // Check that there is a container where the charts are to be displayed and at least one data source
      if (!container || dataSources.size() == 0) {
        return;
      }
      this.chartContainer = container;
      if (this.chartContainer.innerHTML == '') {
        this.chartContainer.up().hide();
      }
      this.dataSources = dataSources;
      /** Chart update service */
      this.chartService = new XWiki.Document('ChartService', 'PhenoTips').getURL('get');
      // Track requests to the chart update service
      this.lastRequestID = 0;
      // Initialize the element: enable expand/collapse, adjust sizes, etc
      this.initChartsWidget();
      // Listen to changes in the data sources
      this._updateCharts = this._updateCharts.bindAsEventListener(this);
      this.dataSources.invoke('observe', 'phenotips:measurement-info:updated', this._updateCharts);
    },
     /**
     * Initialize the element: enable expand/collapse, adjust sizes, etc
     * */
    initChartsWidget : function() {
      // If the charts are not enabled or if they're already initialized, nothing more to do here
      if (!this.chartContainer || this.chartContainer.hasClassName('initialized')) {
        return;
      }
      // Enable expand/collapse
      var chartsZone = this.chartContainer.up('.growth-charts-section');
      if (chartsZone) {
        chartsZone.select('h3, .expand-tools .tool').invoke('observe', 'click', function(event) {
           event.element().up('.growth-charts-section').toggleClassName('collapsed');
        });
      }
      this.__adjustAllSVGHeights();
      Event.observe(window, 'resize', this.__adjustAllSVGHeights.bindAsEventListener(this));

      // Mark the chart widget as initialized
      this.chartContainer.addClassName('initialized');
    },
    /**----------------------------------------------------------------------------
     * Workaround for webkit bug https://bugs.webkit.org/show_bug.cgi?id=68995
     * Inspired by http://www.brichards.co.uk/blog/webkit-svg-height-bug-workaround
     * (adapted from jQuery to Prototype.js)
     * */
    __adjustSVGHeight : function(svgElt) {
       // Original width/height of the svg graphic: 952 X 1225
       svgElt.setStyle({ 'height' : (1225 / 952 * svgElt.getWidth()) + 'px'});
    },
    __adjustAllSVGHeights : function() {
       this.chartContainer &amp;&amp; this.chartContainer.select('.chart-wrapper').each(this.__adjustSVGHeight.bind(this));
    },
    /**
     * Request to re-generate growth charts
     * */
    _updateCharts : function(event) {
      if (!this.chartContainer) {
        return;
      }
      var _this = this;
      // Generate the query string to pass to the chart service
      var qs = '';
      this.dataSources.each(function (item) {
        qs += item._processor._createQueryString();
      });
      if (qs == '') {return;}

      var requestID = ++this.lastRequestID;
      var ajx = new Ajax.Request(this.chartService, {
        method: 'get',
        parameters : qs + "&amp;width=" + this.chartContainer.getDimensions()['width'],
        onSuccess: function(response) {
          if (requestID &lt; this.lastRequestID) {return;}
          this.chartContainer.update(response.responseText);
          if (response.responseText == '&lt;div class="clear"&gt;&lt;/div&gt;') {
            this.chartContainer.up().hide();
          } else {
            this.chartContainer.up().show();
          }
          this.__adjustAllSVGHeights();
        }.bind(this),
        onFailure: function (response) {}
      });
    }
  });


  //  ========================================================================
  /**
   * Attach the behaviors that will allow evaluating measurements and generating charts in real time
   * */

  var init = function(event) {
    // Enamble the MeasurementProcessor for each measurements table (e.g. at birth, postnatal)
    ((event &amp;&amp; event.memo.elements) || [$('body')]).each(function(element) {
      var chartDataSources = [];
      element.select('table.measurements').each(function(dataTable) {
        new PhenoTips.widgets.MeasurementProcessor(dataTable);
        chartDataSources.push(dataTable);
      });
      new PhenoTips.widgets.ChartGenerator($('charts'), chartDataSources);
    });

    // Create a warning when measurements are being entered but no birth date is specified
    var dateOfBirth = $(document.documentElement).down('input[name$=date_of_birth]');
    if (dateOfBirth) {
      _updateNoBirthDateWarning();
      dateOfBirth.observe('xwiki:date:changed', _updateNoBirthDateWarning);
    }
    function _updateNoBirthDateWarning(){
      birthdate = dateOfBirth.value;
      var warningInsertionPoint = $$('.measurement-info &gt; .expand-tools')[0] ? $$('.measurement-info &gt; .expand-tools')[0] : $('HMeasurements');
      if (!warningInsertionPoint) { return; }
      if (!birthdate &amp;&amp; !$('no-birth-date-warning')) {
        warningInsertionPoint.insert({
          after:"&lt;div id ='no-birth-date-warning' class='box warningmessage'&gt;$services.localization.render('phenotips.patientSheetCode.noBirthdateWarning')&lt;/div&gt;"
        });
      } else if (birthdate &amp;&amp; $('no-birth-date-warning')) {
        $('no-birth-date-warning').remove();
      }
    };
    // ------------------------------------------------------------------------------------------
    // And one more thing (not exactly related to measurements directly:
    // If we're collecting data about gestational age, select premature birth for low gestational ages
    var gaInput = $$('input[type="text"][name$="_gestation"]');
    var gaTermInput = $$('input[type="checkbox"][name$="_gestation"]');
    gaInput = gaInput.size() &gt; 0 &amp;&amp; gaInput[0] || '';
    gaTermInput = gaTermInput.size() &gt; 0 &amp;&amp; gaTermInput[0] || '';
    var pbInput = findFormElementForPhenotype('HP:0001622', false, 'prenatal');
    if (gaInput &amp;&amp; pbInput) {
      gaInput.observe('blur', function (event) {
        var ga = parseInt(gaInput.value);
        var targetElt = pbInput;
        if (!isNaN(ga)) {
          if (ga &lt; 37) {
            if (!targetElt.checked) {
              if (targetElt._ynpicker) {
                targetElt._ynpicker._onClick(false, 'yes');
              } else {
                targetElt.checked = true;
              }
              highlightChecked(targetElt);
            }
          } else {
            if (targetElt._ynpicker) {
              targetElt._ynpicker._onClick(false, 'no');
              highlightChecked(targetElt);
            }
          }
        } else {
          if (targetElt._ynpicker) {
            targetElt._ynpicker._onNA();
            highlightChecked(targetElt);
          }
        }
      });
    }
    // FIXME This code is a bit fragile... Both inputs should be handled in the same method
    if (gaTermInput &amp;&amp; pbInput) {
      gaTermInput.observe('blur', function (event) {
        var targetElt = pbInput;
        if (gaTermInput.checked &amp;&amp; targetElt._ynpicker) {
          targetElt._ynpicker._onClick(false, 'no');
          highlightChecked(targetElt);
        }
      });
    }

    return true;
  };

  (XWiki.domIsLoaded &amp;&amp; init()) || document.observe("xwiki:dom:loaded", init);
  document.observe('xwiki:dom:updated', init);

  // End PhenoTips augmentation.
  return PhenoTips;
}(PhenoTips || {}));</code>
    </property>
    <property>
      <name>Automatic computation of growth parameters</name>
    </property>
    <property>
      <parse>1</parse>
    </property>
    <property>
      <use>onDemand</use>
    </property>
  </object>
  <object>
    <name>PhenoTips.PatientSheetCode</name>
    <number>9</number>
    <className>XWiki.JavaScriptExtension</className>
    <guid>ec95a008-e5ee-4400-83fc-b60abd4d4440</guid>
    <class>
      <name>XWiki.JavaScriptExtension</name>
      <customClass/>
      <customMapping/>
      <defaultViewSheet/>
      <defaultEditSheet/>
      <defaultWeb/>
      <nameField/>
      <validationScript/>
      <cache>
        <cache>0</cache>
        <disabled>0</disabled>
        <displayType>select</displayType>
        <multiSelect>0</multiSelect>
        <name>cache</name>
        <number>5</number>
        <prettyName>Caching policy</prettyName>
        <relationalStorage>0</relationalStorage>
        <separator> </separator>
        <separators>|, </separators>
        <size>1</size>
        <unmodifiable>0</unmodifiable>
        <values>long|short|default|forbid</values>
        <classType>com.xpn.xwiki.objects.classes.StaticListClass</classType>
      </cache>
      <code>
        <disabled>0</disabled>
        <name>code</name>
        <number>2</number>
        <prettyName>Code</prettyName>
        <rows>20</rows>
        <size>50</size>
        <unmodifiable>0</unmodifiable>
        <classType>com.xpn.xwiki.objects.classes.TextAreaClass</classType>
      </code>
      <name>
        <disabled>0</disabled>
        <name>name</name>
        <number>1</number>
        <prettyName>Name</prettyName>
        <size>30</size>
        <unmodifiable>0</unmodifiable>
        <classType>com.xpn.xwiki.objects.classes.StringClass</classType>
      </name>
      <parse>
        <disabled>0</disabled>
        <displayFormType>select</displayFormType>
        <displayType>yesno</displayType>
        <name>parse</name>
        <number>4</number>
        <prettyName>Parse content</prettyName>
        <unmodifiable>0</unmodifiable>
        <classType>com.xpn.xwiki.objects.classes.BooleanClass</classType>
      </parse>
      <use>
        <cache>0</cache>
        <disabled>0</disabled>
        <displayType>select</displayType>
        <multiSelect>0</multiSelect>
        <name>use</name>
        <number>3</number>
        <prettyName>Use this extension</prettyName>
        <relationalStorage>0</relationalStorage>
        <separator> </separator>
        <separators>|, </separators>
        <size>1</size>
        <unmodifiable>0</unmodifiable>
        <values>currentPage|onDemand|always</values>
        <classType>com.xpn.xwiki.objects.classes.StaticListClass</classType>
      </use>
    </class>
    <property>
      <cache>long</cache>
    </property>
    <property>
      <code>document.observe('xwiki:dom:loading', function() {

    var loadMatrixDiagram = function(data) {
            require(["$services.webjars.url('d3js', 'd3.js')"], function(d3) {
                /**
                 * Diagram Class
                 */
                var Diagram = Class.create({

                    initialize: function(domElt, data, options) {

                        this.config = this._resolveConfig(options, domElt)

                        this.state = {}
                        this.state.outsideCache = cache
                        this.state.dataHandler = new dataHandler(data, this.config, this.state)

                        this.state.data = this.state.dataHandler.procData
                        this.state.matrix = this.state.dataHandler.matrix
                        this.state.scale = this._setUpScale()

                        this.state.actionDispatcher = new actionDispatcher(this.config, this.state)

                        this.destroy()
                        this.draw()
                    },

                    // internal configs
                    internalConfig: {
                        top: 150,
                        height: 380, // keep it divisible by the number of disorders, 20, to avoid padding.
                        totalHeight: 0, // height + top =  530
                        leftContainer: {
                            width: 270
                        },
                        middleContainer: {
                            width: 450,
                            scaleWidth: 0, // oneCellwidth * symptomNumber; setting up x scale
                            scaleWidthPadded: 0, // adds a padding for slanted column text
                            adaptiveWidth: 0, // oneCellWidth * numbeSymptomdisplayed
                            adaptiveWidthPadded: 0 // for div max-width, required for overflow-x
                        },
                        rightContainer: {
                            width: 300
                        },
                        color: {
                            default: {
                                symptom: "#6caaba",
                                not_symptom: "#ff7575",
                                free_symptom: "#878787",
                                disabled: "#c6c6c6"
                            },
                            highlight: {
                                symptom: "#004b5e",
                                not_symptom: "red",
                                free_symptom: "#878787"
                            }
                        },
                        tooltip: {
                            width: 270,
                            height: 200,
                            backgroundColor: "#e3e3e3"
                        },
                        cellSymbol: {
                            "match": "Circle",
                            "ancestor": "Circle",
                            "missmatch": "Cross"
                        },
                        cellStrokeColor: "#80cfe4",
                        cellFillColor: "#d2f1f9",
                        cellMissMatchColor: "#ff3434",
                        termHoverHighlightColor: "#6caaba",
                        scaleInnerPadding: .05,
                        numDisorderdisplayed: 20,
                        oneCellWidth: 20,
                        makeResponsivePadding: 240
                    },

                    // start creating svg elements
                    draw: function() {
                        this._updateDimensions(window.innerWidth)
                        this._createSVGContainers()
                        this._createCellFilter()
                        this._createLegend()
                        this._createRowHeadings()
                        this._createMatrix()
                        this._createInfoBar()
                    },

                    // destroy upon removal
                    destroy: function() {
                        $(this.config.domElement.id).removeAllChildElement()
                    },

                    // reload using stored data and config
                    reload: function() {
                        this.destroy()
                        this.draw()
                    },

                    // resolve internal configs and user specified options
                    _resolveConfig: function(options, domElt) {
                        // deep clone prevent prototype.internalConfig from mutating
                        var intConf = JSON.parse(JSON.stringify(this.internalConfig))
                        intConf.domElement = domElt
                        return Object.extend(intConf, options)
                    },

                    // set up x and y scale range
                    _setUpScale: function() {
                        var config = this.config
                        var state = this.state

                        // total height of containers
                        config.totalHeight = config.height + config.top

                        // total number of columns in the matrix
                        var symptomLength = state.data[0].symptom.length

                        // width of total cell length for settitng up scale
                        config.middleContainer.scaleWidth = symptomLength * config.oneCellWidth

                        // padded with config.top to account for slanted column heading text
                        config.middleContainer.scaleWidthPadded = config.middleContainer.scaleWidth + (config.top / 1.3)

                        // width of middle div / svg change with number of symptom but has a maximum width
                        config.middleContainer.adaptiveWidth = Math.min(config.middleContainer.width, config.middleContainer.scaleWidth)

                        // to account for slanted column text ... add config.top to width
                        config.middleContainer.adaptiveWidthPadded = config.middleContainer.adaptiveWidth + (config.top / 1.3)


                        return {
                            x: d3.scaleBand().rangeRound([0, config.middleContainer.scaleWidth]).paddingInner([config.scaleInnerPadding]),
                            y: d3.scaleBand().rangeRound([0, config.height]).paddingInner([config.scaleInnerPadding]),
                            legend: d3.scaleBand().rangeRound([0, config.top / 1.5]).paddingInner([config.scaleInnerPadding])
                        }
                    },

                    _updateDimensions: function(winWidth) {
                        var config = this.config
                        config.middleContainer.width = winWidth - (config.leftContainer.width + config.rightContainer.width + config.makeResponsivePadding)
                            // set a minimum width ...
                        if (config.middleContainer.width &lt; 100) {
                            config.middleContainer.width = 100
                        }
                        this._setUpScale()
                    },

                    // creates skeleton containers / svg / groups
                    _createSVGContainers: function() {
                        var config = this.config
                        var state = this.state
                            // set scale domain to symptom and disorder names
                        state.scale.x.domain(state.data[0].symptom.map(function(s) {
                            return s.text
                        }))
                        state.scale.y.domain(state.data.map(function(d) {
                            return d.text
                        }))
                        state.scale.legend.domain(Object.keys(config.cellSymbol))

                        var rootDiv = d3.select('#' + config.domElement.id)

                        state.tooltip = rootDiv
                            .append("div")
                            .attr("id", "html-tooltip")
                            .style("max-width", config.tooltip.width + "px")
                            .style("max-height", config.tooltip.height + "px")
                            .style("overflow-y", "auto")
                            .style("opacity", 0)
                            .style("position", "fixed")
                            .style("background", config.tooltip.backgroundColor) // same as row highlight color
                            .style("font-weight", "bold")
                            .style("box-shadow", "0 4px 8px 0 rgba(0, 0, 0, 0.2), 0 6px 20px 0 rgba(0, 0, 0, 0.19)")
                            .style("padding", "0.3em")

                        state.leftContainer = rootDiv
                            .append("div")
                            .attr("id", "leftContainer")

                        state.cellLegend = state.leftContainer
                            .append("svg")
                            .attr("id", "cellLegend")
                            .attr("width", config.leftContainer.width + "px")
                            .attr("height", config.top + "px")
                            .style("position", "absolute")
                            .append("g")
                            .attr("id", "legendGroup")
                            .attr("class", "svg-group")
                            .attr("transform", "translate(" + config.leftContainer.width / 6 + "," + config.top / 3 + ")")


                        state.leftGroup = state.leftContainer
                            .append("svg")
                            .attr("width", config.leftContainer.width + "px")
                            .attr("height", config.totalHeight + "px")
                            .append("g")
                            .attr("transform", "translate(0," + config.top + ")")
                            .attr("id", "leftGroup")
                            .attr("class", "svg-group")


                        state.middleGroup = rootDiv
                            .append("div")
                            .attr("id", "middleContainer")
                            .style("max-width", config.middleContainer.adaptiveWidthPadded + "px")
                            .style("height", config.totalHeight + "px")
                            .append("svg")
                            .attr("id", "middleSVG")
                            .style("width", config.middleContainer.scaleWidthPadded + "px")
                            .style("height", config.totalHeight + "px")
                            .append("g")
                            .attr("transform", "translate(0," + config.top + ")")
                            .attr("id", "middleGroup")
                            .attr("class", "svg-group")

                        state.rightGroup = rootDiv
                            .append("div")
                            .attr("id", "rightContainer")
                            .style("width", config.rightContainer.width + "px")
                            .style("height", config.totalHeight + "px")
                            .style("padding-left", "1.5em")
                            .append("div")
                            .style("height", config.height + "px")

                    },

                    // Gaussian blur and shades for cell symbol
                    _createCellFilter: function() {

                        var defs = d3.select("#middleSVG").append("defs");

                        var filter = defs.append("filter")
                            .attr("transform", "translate(0, 11)")
                            .attr("id", "drop-shadow")
                            .attr("height", "300%")
                            .attr("width", "300%")
                            .attr("x", -1)
                            .attr("y", -1)

                        filter.append("feOffset")
                            .attr("in", "SourceGraphic")
                            .attr("dx", 2)
                            .attr("dy", 2)
                            .attr("result", "offOut");

                        filter.append("feGaussianBlur")
                            .attr("in", "offOut")
                            .attr("stdDeviation", 5)
                            .attr("result", "blurOut");
                        filter.append("feBlend")
                            .attr("in", "SourceGraphic")
                            .attr("in2", "blurOut")
                            .attr("mode", "normal")
                    },

                    // Creates legend for cell symbol
                    _createLegend: function() {
                        var config = this.config
                        var state = this.state

                        var legendData = Object.keys(config.cellSymbol)

                        var legendItem = state.cellLegend.selectAll(".legendItem")
                            .data(legendData)
                            .enter().append("g")
                            .attr("class", "legendItem")
                            .attr("transform", function(d) {
                                return "translate(0," + state.scale.legend(d) + ")";
                            })

                        legendItem.append("path")
                            .attr("transform", "rotate(45)")
                            .attr("d", d3.symbol()
                                .size([1 / 3 * state.scale.x.bandwidth() * state.scale.x.bandwidth()])
                                .type(function(d) {
                                    var symbol = "symbol" + config.cellSymbol[d]
                                    return d3[symbol]
                                }).bind(this)
                            )
                            .style("fill", function(d) {
                                if (d === "ancestor") {
                                    return config.cellFillColor
                                } else if (d === "missmatch") {
                                    return config.cellMissMatchColor
                                }

                                return config.cellStrokeColor
                            })
                            .style("stroke", function(d) {
                                if (d === "missmatch") {
                                    return config.cellMissMatchColor
                                }
                                return config.cellStrokeColor
                            })
                            .style("stroke-width", state.scale.x.bandwidth() / 4)


                        legendItem.append("text")
                            .attr("x", "2em")
                            .attr("dominant-baseline", "central")
                            .attr("text-anchor", "start")
                            .style("font-style", "italic")
                            .style("font-size", "0.8em")
                            .text(function(d) {
                                // a special case
                                if (d === "ancestor") {
                                    return "match to general phenotype category"
                                }
                                return d
                            })
                    },

                    // Creates row headings using an array of Disorders
                    _createRowHeadings: function() {
                        var config = this.config
                        var state = this.state

                        state.rowHeadings = state.leftGroup.selectAll(".matrix-row")
                            .data(state.matrix)
                            .enter().append("g")
                            .attr("class", "matrix-row")
                            .attr("transform", function(d) {
                                return "translate(0," + state.scale.y(d.data.text) + ")";
                            })


                        state.rowHeadings.append("rect")
                            .attr("height", state.scale.y.bandwidth())
                            .attr("width", config.leftContainer.width)
                            .style("opacity", 0)
                            .style("fill", "#d1d1d1")


                        state.rowHeadings.append("text")
                            .attr("class", "matrix-row-text")
                            .attr("x", config.leftContainer.width)
                            .attr("y", state.scale.y.bandwidth() / 2)
                            .text(function(d, i) {
                                return d.data.getShortText()
                            })
                            .style("cursor", "pointer")
                            .style("alignment-baseline", "central")
                            .on("click", function(d, i, j) {

                                var Dispatcher = this.state.actionDispatcher
                                Dispatcher.updateInfoBar(d)
                                Dispatcher.toggleRowHeadingUnderline(d.x)

                            }.bind(this))
                            .on("mouseover", function(d, i, j) {

                                var Dispatcher = this.state.actionDispatcher

                                // Show tooltip if and only if the text is tool long
                                if (d.data.getText() !== d.data.getShortText()) {
                                    Dispatcher.showToolTip(j[i], d)
                                }
                                Dispatcher.toggleRow(d.x)
                                Dispatcher.toggleMultipleCol(d.data.symptom)

                            }.bind(this))
                            .on("mouseout", function(d, i, j) {

                                var Dispatcher = this.state.actionDispatcher
                                Dispatcher.removeToolTip()
                                Dispatcher.toggleRow(d.x)
                                Dispatcher.toggleMultipleCol(d.data.symptom)

                            }.bind(this))
                    },

                    // Creates right info bar to the right
                    _createInfoBar: function() {
                        var config = this.config
                        var state = this.state

                        var headings = state.rightGroup
                            .append("div")
                            .attr("id", "InfoHeading")
                            .attr("width", config.rightContainer.width)
                            .attr("height", config.top)

                        headings.append("div")
                            .attr("id", "DiagramInfoHeading")

                        headings.append("div")
                            .attr("id", "DiagramInfoHeadingMain")

                        headings.append("div")
                            .attr("id", "phenotypicAbnormalityBlock")

                        var infoDetails = state.rightGroup
                            .append("div")
                            .attr("id", "infoDetails")
                            .style("margin-top", config.top)
                            .style("max-height", "200px")
                            .style("overflow-y", "auto")

                        infoDetails
                            .append("table")
                            .attr("id", "infoDetailsTable")
                            .attr("width", config.rightContainer.width)


                        // creates first info bar view
                        var e = document.createEvent('UIEvents');
                        e.initUIEvent('click', true, true);
                        d3.select(".matrix-row-text").node().dispatchEvent(e);

                    },

                    // Creates matrix components
                    _createMatrix: function() {
                        var state = this.state
                        var config = this.config

                        // Column
                        state.column = state.middleGroup.selectAll(".matrix-column")
                            .data(state.matrix[0]) // first row sufficient
                            .enter().append("g")
                            .attr("class", "matrix-column")
                            .attr("transform", function(d) {
                                return "translate(" + state.scale.x(d.data.text) + ")"
                            })

                        state.column
                            .append("rect")
                            .attr("class", "matrix-column-background")
                            .attr("y", 0)
                            .attr("width", state.scale.x.bandwidth())
                            .attr("height", config.height)

                        state.column
                            .append("text")
                            .attr("class", "matrix-column-text search-term")
                            .attr("x", 10)
                            .attr("y", state.scale.x.bandwidth() / 2)
                            .attr("text-anchor", "start")
                            .attr("transform", "rotate(-45)")
                            .attr("fill", function(d) {
                                if (d.data.disabled) {
                                    return config.color.default.disabled;
                                }
                                return d.data.type &amp;&amp; (config.color.default[d.data.type] || "lightgrey")
                            })
                            .style("text-decoration", function(d) {
                                if (d.data.disabled) {
                                    return "line-through";
                                }
                            })
                            .text(function(d) {
                                return d.data.getShortText();
                            })
                            .on("mouseover", function(d, i, j) {

                                var Dispatcher = this.state.actionDispatcher
                                Dispatcher.showToolTip(j[i], d)
                                Dispatcher.toggleColumn(d.y)
                                Dispatcher.toggleMultipleRow(d.data.key)

                            }.bind(this))
                            .on("mouseout", function(d, i, j) {

                                var Dispatcher = this.state.actionDispatcher
                                Dispatcher.removeToolTip()
                                Dispatcher.toggleColumn(d.y)
                                Dispatcher.toggleMultipleRow(d.data.key)

                            }.bind(this))


                        // Row
                        state.row = state.middleGroup.selectAll(".matrix-row")
                            .data(state.matrix)
                            .enter().append("g")
                            .attr("class", "matrix-row")
                            .attr("transform", function(d) {
                                return "translate(0," + state.scale.y(d.data.text) + ")";
                            })


                        state.row
                            .append("rect")
                            .attr("class", "matrix-row-background")
                            .attr("x", 0)
                            .attr("width", config.middleContainer.scaleWidth)
                            .attr("height", state.scale.y.bandwidth())

                        // Cell
                        state.cellGroup = state.row.selectAll("matrix-cell-group")
                            .data(function(d) {
                                return d
                            })
                            .enter().append("g")
                            .attr("class", "matrix-cell-group")
                            .attr("transform", function(d) {
                                return "translate(" + state.scale.x(d.data.text) + ",0)";
                            })


                        state.cell = state.cellGroup.append('path')
                            .attr("class", "matrix-cell")
                            .attr("transform", "translate(" + state.scale.x.bandwidth() / 2 + ", " + state.scale.y.bandwidth() / 2 + ") rotate(45)")
                            .style("opacity", function(d) {
                                return d.z === true ? 1 : 0
                            })
                            .style("fill", function(d) {
                                if (d.data.category === "ancestor") {
                                    return config.cellFillColor
                                } else if (d.data.category === "missmatch") {
                                    return config.cellMissMatchColor
                                }
                                return config.cellStrokeColor
                            })
                            .style("stroke", function(d) {
                                if (d.data.category === "missmatch") {
                                    return config.cellMissMatchColor
                                }
                                return config.cellStrokeColor
                            })
                            .style("stroke-width", state.scale.x.bandwidth() / 4)
                            .attr("d", d3.symbol()
                                .size([1 / 4 * state.scale.x.bandwidth() * state.scale.x.bandwidth()])
                                .type(function(d) {

                                    var symbol = "symbol" + this.config.cellSymbol[d.data.category]
                                    return d3[symbol] || d3.symbolCircle

                                }).bind(this)
                            )
                            .on("mouseover", function(d, i, j) {
                                // d &lt;==&gt; current cell object {x,y,z}
                                // i &lt;==&gt; column index
                                // j &lt;==&gt; all rect elem in curr row
                                // this &lt;==&gt; global window
                                // self &lt;==&gt; curr rect elem
                                var self = j[i]

                                var Dispatcher = this.state.actionDispatcher
                                Dispatcher.toggleCell(self)
                                Dispatcher.toggleRow(self.__data__.x)
                                Dispatcher.toggleColumn(self.__data__.y)

                            }.bind(this))
                            .on("mouseout", function(d, i, j) {

                                var self = j[i]
                                var Dispatcher = this.state.actionDispatcher
                                Dispatcher.toggleCell(self)
                                Dispatcher.toggleRow(self.__data__.x)
                                Dispatcher.toggleColumn(self.__data__.y)

                            }.bind(this))


                    }
                })


                // adding a new method to prototype
                Element.addMethods({
                    removeAllChildElement: function(elm) {
                        var elm = $(elm)
                        elm.descendants().each(function(e) {
                            Event.stopObserving(e)
                        })
                        return elm.update()
                    }
                })


                // Aggregation of events
                var actionDispatcher = Class.create({

                    // initialize with config and state of widget
                    initialize: function(config, state) {
                        this.config = config
                        this.state = state
                    },

                    // populates right info bar with Disorder related information
                    updateInfoBar: function(d) {

                        this.updateInfoHeading(d.data)

                        // symptomList includes every phenotype associated with the disorder d
                        var symptomList = this.state.dataHandler.getSymptomList(d.data.key)

                        // filters out phenotypic abnormalities
                        var nonphenotypicAbnormalityList = symptomList.filter(function(s) {
                                return !s.isPhenotypicAbnormality
                            })
                            // filters out non-phenotypic abnormalities
                        var phenotypicAbnormality = symptomList.filter(function(s) {
                            return s.isPhenotypicAbnormality
                        })

                        this.updateNonPhenotypicAbnormalityBlock(nonphenotypicAbnormalityList)
                        this.updateInfoDetailsList(phenotypicAbnormality)
                    },

                    // updates InfoHeadings with disorder's data
                    updateInfoHeading: function(d) {
                        var omimID = d.getKey()
                        var omimIDNumber = omimID.match(/\d+/) // number only..
                        var omimText = d.getText()
                        var joinedText = omimText
                        if (Array.isArray(omimText)) {
                            joinedText = omimText.join("\n")
                        }

                        // removes pre-existing content
                        var infoHeading = d3.select("#DiagramInfoHeading")
                            .html("")

                        // button links to OMIM website
                        infoHeading.append("button")
                            .attr("class", "omimLinkButton")
                            .append("a")
                            .attr("class", "instantSearchLink")
                            .attr("target", "_blank")
                            .attr("href", "http://www.omim.org/")
                            .text("OMIM")

                        // button links to current disorder page under OMIM website
                        infoHeading.append("button")
                            .attr("class", "omimLinkButton")
                            .append("a")
                            .attr("class", "instantSearchLink")
                            .attr("target", "_blank")
                            .attr("href", "http://www.omim.org/entry/" + omimIDNumber)
                            .text(omimID)

                        d3.select("#DiagramInfoHeadingMain")
                            .text(joinedText)
                    },

                    // updates non-phenotypeic abnormality block
                    updateNonPhenotypicAbnormalityBlock: function(nonphenotypicAbnormalityList) {
                        // clean up
                        $("phenotypicAbnormalityBlock").removeAllChildElement()

                        // updates non-phenotypic abnormality block
                        d3.select("#phenotypicAbnormalityBlock")
                            .selectAll(".nonPhenotypes")
                            .data(nonphenotypicAbnormalityList)
                            .enter().append("button")
                            .attr("class", "phenotypeButton")
                            .append("a")
                            .attr("class", "phenotypeButtonLink")
                            .attr("target", "_blank")
                            .attr("href", function(d) {
                                return "http://compbio.charite.de/hpoweb/showterm?id=" + d.key
                            })
                            .text(function(d) {
                                return d.text
                            })
                    },

                    // populates infoDetails table with a list of symptoms
                    updateInfoDetailsList: function(symptom) {
                        var config = this.config
                        var state = this.state

                        // change table of symptoms according to height of infobar heading
                        d3.select("#infoDetails")
                            .style("max-height", (config.totalHeight - d3.select("#InfoHeading").node().getBoundingClientRect().height - 4) + "px")

                        // sort symptom to lift those with match to top
                        symptom.sort(function(a, b) {
                            if (a.matches &amp;&amp; !b.matches) {
                                return -1
                            } else if (!a.matches &amp;&amp; b.matches) {
                                return 1
                            } else {
                                return 0
                            }
                        })

                        // flatten the symptoms to fit in table rows
                        var flattenedSymptoms = []
                        symptom.each(function(s) {
                            flattenedSymptoms.push(s)
                            if (s.matches &amp;&amp; s.matches.length !== 0) {
                                flattenedSymptoms = flattenedSymptoms.concat(s.matches)
                            }
                        })

                        // populates each table row with symptom names
                        $("infoDetailsTable").removeAllChildElement()
                        var tableCell = d3.select("#infoDetailsTable").selectAll(".infoDetailsTableItem")
                            .data(flattenedSymptoms)
                            .enter().append("tr")
                            .attr("class", "infoDetailsTableItem")
                            .append("th")
                            .style("width", config.rightContainer.width)
                            .style("color", function(d) {
                                // assigns color to tr text to correspond to matching cell color
                                if (d.matches) {
                                    return "#5c5c5c"
                                } else if (d.category === "ancestor" || d.category === "match") {
                                    return config.cellStrokeColor
                                } else if (d.category === "missmatch") {
                                    return config.cellMissMatchColor
                                }
                            })

                        // appends cell symbols to matching phenotypes
                        tableCell.append("span")
                            .filter(function(d) {
                                return d.category
                            })
                            .attr("class", function(s) {
                                if (s.category) {
                                    return "infoDetailsTableItemSymbol"
                                }
                            })
                            .append("svg")
                            .attr("width", state.scale.x.bandwidth() / 1.5)
                            .attr("height", state.scale.y.bandwidth() / 1.5)
                            .append("path")
                            .attr("transform", "translate(" + state.scale.x.bandwidth() / 3 + ", " + state.scale.y.bandwidth() / 2.8 + ") rotate(45)")
                            .attr("d", d3.symbol()
                                .size([1 / 8 * state.scale.x.bandwidth() * state.scale.x.bandwidth()])
                                .type(function(d) {
                                    var symbol = "symbol" + config.cellSymbol[d.category]
                                    return d3[symbol] || d3.symbolCircle
                                }).bind(this)
                            )
                            .style("fill", function(d) {
                                if (d.category === "ancestor") {
                                    return config.cellFillColor
                                } else if (d.category === "missmatch") {
                                    return config.cellMissMatchColor
                                }
                                return config.cellStrokeColor
                            })
                            .style("stroke", function(d) {
                                if (d.category === "missmatch") {
                                    return config.cellMissMatchColor
                                }
                                return config.cellStrokeColor
                            })
                            .style("stroke-width", state.scale.x.bandwidth() / 8)

                        // now appends matching phenotype's name
                        tableCell.append("span")
                            .attr("class", function(s) {
                                if (s.category) {
                                    return "infoDetailsTableItemText"
                                }
                            })
                            .text(function(s) {
                                return s.getText()
                            })

                    },

                    // matrix cell click event
                    toggleCell: function(selection) {
                        // change cell color by css class
                        var cellSelection = d3.select(selection)
                        cellSelection.classed("cell-mouse-over", !cellSelection.classed("cell-mouse-over"))

                        // apply filters
                        var filter = (cellSelection.attr("filter") === "url(#drop-shadow)" ? null : "url(#drop-shadow)")
                        cellSelection.attr("filter", filter)

                    },

                    // matrix row hover event
                    toggleRow: function(rowNum) {
                        this.toggleRowHeading(rowNum)
                        this.toggleRowBackground(rowNum)
                    },

                    // highlights row headings text
                    toggleRowHeading: function(rowNum) {
                        // highlight row text
                        d3.selectAll(".matrix-row")
                            .filter(function(d, i) {
                                return rowNum === i
                            })
                            .classed("row-active", function(d, i) {
                                return !d3.select(this).classed("row-active")
                            })
                    },

                    // highlights row background color
                    toggleRowBackground: function(rowNum) {
                        // highlight background
                        d3.selectAll(".matrix-row-background")
                            .filter(function(d) {
                                return rowNum === d.x
                            })
                            .classed("row-background-active", function(d, i) {
                                return !d3.select(this).classed("row-background-active")
                            })
                    },

                    // row heading click event
                    toggleRowHeadingUnderline: function(rowNum) {
                        d3.selectAll(".matrix-row-text")
                            .filter(function(d) {
                                return rowNum !== d.x
                            })
                            .attr("text-decoration", "none")

                        d3.selectAll(".matrix-row-text")
                            .filter(function(d) {
                                return rowNum === d.x
                            })
                            .attr("text-decoration", "underline")
                            .style("text-decoration-color", this.config.cellStrokeColor)
                    },

                    // column heading hover event
                    //    highlights multiple rows based on associated symptom
                    toggleMultipleRow: function(symptomKey) {
                        var self = this

                        d3.selectAll(".matrix-row").each(function(d, i) {
                            var elm = d3.select(this)
                            var elmBackground = d3.select(elm.node().firstChild)

                            var symtomList = d.data.symptom
                            var index = symtomList.map(function(s) {
                                return s.key
                            }).indexOf(symptomKey)

                            if (index !== -1 &amp;&amp; symtomList[index].category !== 'unknown') {
                                self.toggleRow(i)
                            }
                        })
                    },

                    // column hover event
                    toggleColumn: function(colNum) {

                        var col = d3.selectAll(".matrix-column")
                            .filter(function(d, i) {
                                return colNum === i
                            })
                            .classed("column-active", function(d) {
                                return !d3.select(this)
                                    .classed("column-active")
                            })
                        this.toggleColText(col.node().getElementsByClassName("matrix-column-text")[0])
                    },

                    // highlight column heading text
                    toggleColText: function(elm) {
                        var config = this.config
                        d3.select(elm).attr("fill", function(d) {
                            if (d.data.disabled) {
                                return config.color.default.disabled;
                            }
                            var highlightColor = d.data.type &amp;&amp; (config.color.highlight[d.data.type] || "lightgrey")
                            var defaultColor = d.data.type &amp;&amp; (config.color.default[d.data.type] || "lightgrey")
                            var highlight = d3.select(this).attr("fill") === defaultColor ? true : false

                            if (highlight) {
                                return highlightColor
                            }
                            return defaultColor
                        })
                    },

                    // row heading hover event
                    toggleMultipleCol: function(symptomList) {
                        var self = this
                        var config = this.config
                            // var symptomKeyList = symptomList.map(function(s){return s.key})

                        d3.selectAll(".matrix-column").each(function(c, j) {
                            var elm = d3.select(this)
                            var elmText = elm.node().getElementsByClassName("matrix-column-text")[0]

                            var matchedSymptomKeyList = symptomList.filter(function(s) {
                                return s.category !== "unknown"
                            }).map(function(s) {
                                return s.key
                            })

                            if (matchedSymptomKeyList.indexOf(c.data.key) !== -1) {
                                self.toggleColumn(j)
                            }
                        })
                    },

                    // show tooltip upon hover to Symptom and Disorder text
                    showToolTip: function(currElem, d) {
                        var config = this.config
                        var state = this.state

                        var matrix = currElem.getScreenCTM()
                            .translate(+currElem.getAttribute("cx"), +currElem.getAttribute("cy"))

                        var isDisorder = d.data.hasOwnProperty("symptom")
                        var isNotSymptom = d.data.hasOwnProperty("type") &amp;&amp; (d.data.type === "not_symptom")

                        var textAlignDirection = isDisorder ? "text-align-right" : "text-align-left"
                        var topShiftAddition = isDisorder ? state.scale.y.bandwidth() : 0
                        var tooltipWidth = isDisorder ? config.tooltip.width + "px" : "auto"
                        var hoverTextColor = isNotSymptom ? config.color.default.not_symptom : config.termHoverHighlightColor

                        state.tooltip
                            .html(function() {
                                var title = "&lt;div id='tooltipTitle' class=" + textAlignDirection + "&gt;" + d.data.getText() + "&lt;/div&gt;"
                                return title
                            })
                            .transition()
                            .delay(10)
                            .style("left", 0)
                            .style("opacity", 1)
                            .style("left", (matrix.e) + "px")
                            .style("top", (matrix.f + topShiftAddition) + "px")
                            .style("color", hoverTextColor)
                            .style("width", tooltipWidth)

                    },

                    // on mouse out event
                    removeToolTip: function() {
                        this.state.tooltip
                            .html("")
                            .transition()
                            .delay(10)
                            .style("opacity", 0)
                    }
                })



                /**
                 * Term Class
                 */

                var Term = Class.create({

                    // Creates a new term
                    //    String key: for example HP:0000007
                    //    String text: for example Seizures
                    initialize: function(key, text) {
                        this.key = key
                        this.text = this.capitalizeEveryWord(text)
                    },

                    capitalizeEveryWord: function(text) {
                        var capitalized = []
                        var lowerCaseCharArray = text.toLowerCase().split(/\s+/)
                        lowerCaseCharArray.each(function(lowerCase) {
                            capitalized.push(lowerCase.charAt(0).toUpperCase() + lowerCase.slice(1))
                        })
                        return capitalized.join(" ")
                    },

                    toString: function() {
                        return this.key + ' : ' + this.text
                    },

                    getKey: function() {
                        return this.key
                    },

                    getText: function() {
                        return this.text
                    },

                    equalTo: function(t) {
                        return this.key === t.key &amp;&amp; this.text === t.text &amp;&amp; typeof this === typeof t
                    }

                })

                // Symptom inherits from Term
                var Symptom = Class.create(Term, {

                    // Creates a new Symptom object
                    //    String type: is one of {symptom, not_symptom, free_symptom}
                    //    String category: is one of {missmatch, match, ancestor, and unknown}
                    initialize: function($super, key, text, type, category) {
                        $super(key, text)
                        this.category = category
                        this.type = type
                    },
                    // ranks symptom based on category for sorting
                    calculatePrevalence: function() {
                        var mapping = {
                            'match': 10,
                            'ancestor': 1,
                            'unknown': 0,
                            'missmatch': -1
                        }
                        if (this.key in Symptom.prevalence) {
                            Symptom.prevalence[this.key] += mapping[this.category]
                        } else {
                            Symptom.prevalence[this.key] = 0
                        }
                    },

                    // set type to symptom or not_symptom or free_symptom
                    setType: function(type) {
                        if (type === "symptom" || "not_symptom" || "free_symptom") {
                            this.type = type
                        }
                    },
                    // set disabled property to symptom
                    setDisabled: function(disabled) {
                        if (disabled) {
                            this.disabled = disabled || true
                        } else {
                            this.disabled = disabled || false
                        }
                    },

                    // get symptom name and append "NO " if it is a not_symptom
                    getText: function() {
                        var symText = this.text
                        if (this.type === "not_symptom") {
                            symText = "NO " + symText
                        }
                        return symText

                    },

                    // returns symptom text of a confined length
                    getShortText: function() {
                        var cutoff = 25
                        var shortText = this.getText()
                        if (shortText.length &gt; cutoff) {
                            shortText = shortText.slice(0, cutoff) + " ..."
                        }
                        return shortText
                    },

                    toString: function($super) {
                        return $super() + " (" + this.category + ")"
                    },

                    equalTo: function($super, s) {
                        return $super(s) &amp;&amp; this.type === s.type &amp;&amp; this.category === s.category
                    },

                    // evaluates symptom based on its category
                    // for resolving duplicate symptoms
                    greaterThan: function(s) {
                        var rule = ['missmatch', 'unknown', 'ancestor', 'match']

                        if (!this.equalTo(s)) {
                            var self = rule.indexOf(this.category)
                            var other = rule.indexOf(s.category)

                            if (self === -1 || other === -1) {
                                console.log("symptoms in comparison does not have appropriate category");
                                return
                            }

                            // self is greaterThan other:
                            // if self is not unknown while other is unknown
                            if (self !== 1 &amp;&amp; other === 1) {
                                return true
                            }

                            // if self is match and other is ancestor
                            if (self === 3 &amp;&amp; other === 2) {
                                return true
                            }

                            // if self is a missmatch and other is an ancestor
                            if (self === 0 &amp;&amp; other === 1) {
                                return true
                            }

                            if ((self === 0 &amp;&amp; other &gt; 1) || (self &gt; 1 &amp;&amp; other === 0)) {
                                console.log("symptoms in comparison is both a missmatch and ancestor/match");
                                console.log("user may have selected a parent symptom as not present and a descendent symptom as present");
                                return
                            }

                            return false
                        } else {
                            // two symptoms are equal in their attributes
                            return true
                        }
                    },

                })



                var Disorder = Class.create(Term, {

                    // symptom is an array of symptoms associated with the disorder
                    initialize: function($super, key, text, symptom) {
                        $super(key, text)
                        this.symptom = symptom
                    },

                    getKey: function() {
                        var a = this.text.split(/[ ,]+/)
                        if (a[0]) {
                            return a[0]
                        }
                    },

                    getText: function() {
                        var a = this.text.split(/[ ,]+/)
                        if (a[1]) {
                            return a.slice(1).join(" ")
                        }
                        return
                    },

                    // returns disorder text of a confined length
                    getShortText: function() {
                        var disText = this.getText()

                        var cutoff = 28
                        if (disText.length &gt; cutoff) {
                            disText = disText.slice(0, cutoff) + " ..."
                        }
                        return disText
                    }
                })


                /**
                 * Matrix Class
                 */

                var Matrix = Class.create({
                    initialize: function() {
                        this.grid = new Array()
                    },

                    addRow: function(arr) {
                        this.grid.push(arr)
                        return this.grid[this.grid.length - 1]
                    }
                })

                /**
                 * Data Handler
                 *  processes data into different data structures
                 */
                var dataHandler = Class.create({

                        initialize: function(data, config, state) {
                            this.config = config
                            this.state = state

                            this.completeData = this.convertToObject(data)
                            this.extractMatchesData = this.mergeMatchingSymptoms(data)
                            this.procData = this.preProcess(this.extractMatchesData)
                            this.matrix = this.toMatrix(this.procData)
                        },


                        //utility for sorting symptoms
                        //    first sort based on Symptom.prevalence
                        //    thens sort alphabetically
                        setUpOrdering: function(data) {
                            var config = this.config

                            data.each(function(d) {
                                d.symptom.sort(function(a, b) {
                                    var aPreva = Symptom.prevalence[a.key]
                                    var bPreva = Symptom.prevalence[b.key]

                                    if (aPreva &gt; bPreva) {
                                        return -1;
                                    } else if (aPreva &lt; bPreva) {
                                        return 1;
                                    } else {
                                        // prevalence score equal now sort by alphabet
                                        var aAlpha = a.text.toLowerCase()
                                        var bAlpha = b.text.toLowerCase()
                                        if (aAlpha &gt; bAlpha) {
                                            return -1
                                        } else if (aAlpha &lt; bAlpha) {
                                            return 1
                                        } else {
                                            return 0
                                        }
                                    }
                                })
                            })
                        },
                        // gets symptoms for disorder with given key
                        getSymptomList: function(disKey) {

                            var disorder = this.completeData.filter(function(d) {
                                if (d.key === disKey) {
                                    return true
                                }
                                return false
                            })

                            if (disorder[0] &amp;&amp; disorder[0].symptom) {
                                return disorder[0].symptom
                            } else {
                                return "undefined"
                            }

                        },
                        // Convert input data to Symptom and Disorder objects
                        convertToObject: function(data) {

                            var clientSelectedSymptom = this.state.outsideCache.all
                            var res = []

                            data.each(function(d) {
                                var syms = []
                                d.symptom.each(function(s) {
                                    var sym = new Symptom(s.key, s.text)
                                        // annotate disorder associated phenotype
                                    if (s.hasOwnProperty("isPhenotypicAbnormality")) {
                                        sym.isPhenotypicAbnormality = s.isPhenotypicAbnormality
                                    }

                                    var matches = []

                                    // if symptom has a matching phenotype...
                                    if (s.matches &amp;&amp; s.matches.length !== 0) {
                                        // cast matching phenotypes to Symptom objects
                                        var matchObj = s.matches.map(function(m) {
                                                var phenotype = new Symptom(m.key, m.text, m.type, m.category)


                                                // update disabled property from cache object
                                                if (clientSelectedSymptom.hasOwnProperty(phenotype.key)) {
                                                    clientSelectedSymptom[phenotype.key].disabled &amp;&amp; phenotype.setDisabled(clientSelectedSymptom[phenotype.key].disabled)
                                                }
                                                return phenotype
                                            })
                                            // put matching phenotype to symptom...
                                        sym.matches = matchObj
                                    }
                                    syms.push(sym)
                                })
                                res.push(new Disorder(d.key, d.text, syms))
                            })

                            return res
                        },

                        /*
                        puts matching symptom directly under Disorder.symptom
                        */
                        mergeMatchingSymptoms: function(data) {
                            var res = JSON.parse(JSON.stringify(data))

                            res.each(function(d) {
                                var matches = []

                                d.symptom.each(function(s) {
                                    var matchingSymptoms = s.matches
                                    if (matchingSymptoms &amp;&amp; matchingSymptoms.length !== 0) {
                                        matches = matches.concat(matchingSymptoms)
                                    }
                                })
                                d.symptom = matches
                            })
                            return res
                        },

                        //preprocess data into correct data structure
                        preProcess: function(data) {
                            var config = this.config
                            var state = this.state

                            if (!state.outsideCache) {
                                console.log("cache not existent inside dataHandler Class")
                            }
                            var clientSelectedSymptom = state.outsideCache.all

                            outputData = []

                            // initialize static variable for ordering columns
                            Symptom.prevalence = {}

                            // logically aggregate symptom
                            data.each(function(d) {
                                if (d.symptom.length === 0) {
                                    return
                                }
                                // construct symptom objects
                                var original = d.symptom.map(function(s) {
                                    var sym = new Symptom(s.key, s.text, s.type, s.category)
                                    sym.calculatePrevalence()
                                    if (clientSelectedSymptom.hasOwnProperty(sym.key)) {
                                        clientSelectedSymptom[s.key].disabled &amp;&amp; sym.setDisabled(clientSelectedSymptom[s.key].disabled)
                                    }

                                    return sym
                                })

                                // evaluate symptom category and eliminate redundant ones
                                var nonDuplicates = []
                                    // adding user-selected phenotype that did not match anything in the array
                                var nonDuplicates = Object.keys(clientSelectedSymptom).map(function(k) {
                                    var s = clientSelectedSymptom[k]
                                    var sym = new Symptom(s.key, s.text, s.type, "unknown")
                                    sym.calculatePrevalence()
                                    if (clientSelectedSymptom.hasOwnProperty(sym.key)) {
                                        clientSelectedSymptom[s.key].disabled &amp;&amp; sym.setDisabled(clientSelectedSymptom[s.key].disabled)
                                    }
                                    return sym
                                })

                                while (original.length !== 0) {
                                    var next = original.pop()
                                    var pushAgain = true

                                    for (i = 0; i &lt; nonDuplicates.length; i++) {
                                        within = nonDuplicates[i]
                                        if (next.key === within.key) {
                                            pushAgain = false
                                            if (next.greaterThan(within)) {
                                                // console.log('REPLACE: ' + within.toString() + " =&gt; " + next.toString());
                                                nonDuplicates[i] = next
                                                break
                                            } else {
                                                // console.log('DO NOTHING: ' + within.toString());
                                            }
                                        }
                                    }

                                    if (pushAgain) {
                                        // console.log("PUSHED: " + next.toString());
                                        nonDuplicates.push(next)
                                    }
                                }

                                d.symptom = nonDuplicates
                                outputData.push(new Disorder(d.key, d.text, d.symptom))

                            })
                            return outputData
                        },

                        // convert data to matrix format ß
                        toMatrix: function(data) {

                            // ordering of raw data
                            this.setUpOrdering(data)

                            // populate matrix
                            var matrix = new Matrix()
                            data.each(function(d, i) {

                                // construct row
                                var row = matrix.addRow([])

                                Object.defineProperty(row, 'data', {
                                    enumerable: false,
                                    configurable: true,
                                    writable: true,
                                    value: d
                                })
                                Object.defineProperty(row, 'x', {
                                    enumerable: false,
                                    configurable: true,
                                    writable: true,
                                    value: i
                                })

                                // construct cell for curr row
                                d.symptom.each(function(s, j) {
                                    row[j] = {
                                        x: i,
                                        y: j,
                                        z: (s.category !== 'unknown') ? true : false
                                    }
                                    Object.defineProperty(row[j], 'data', {
                                        enumerable: false,
                                        configurable: true,
                                        writable: true,
                                        value: s
                                    })
                                })

                            })
                            return matrix.grid
                        }

                    }) // end dataHandler class

                // instantiation
                var d = new Diagram(
                    $('instantSearchDiagram'),
                    data, {})

                Event.observe(window, 'resize', d.reload.bind(d));
            }); // end require d3js
        } // end loadMatrixDiagram


    var defaultSearchTerms = $('defaultSearchTerms');
    var defaultSearchTermsInput = $('defaultSearchTermsInput');
    var defaultSearchTermIDsInput = $('defaultSearchTermIDsInput');
    var customSearchTermsInput = $('customSearchTermsInput');

    var omimField = $('prefix') &amp;&amp; $($('prefix').value + 'omim_id');

    var services = {
        'omim': {
            'script': new XWiki.Document('DiseasePredictService', 'PhenoTips').getURL('get', 'outputSyntax=plain') + "&amp;q=",
            'source': [defaultSearchTermIDsInput],
            'target': $('omim-search-results'),
            'suggestFor': omimField,
            'tooltip': 'omim-disease-info',
            'ajaxCategory': 'default'
        },
        'diffDiagnosis': {
            'script': new XWiki.Document('DiffDiagnosisService', 'PhenoTips').getURL('get', 'format=html') + "&amp;q=",
            'source': [defaultSearchTermIDsInput],
            'target': $('diffDiagnosis-search-results'),
            'suggestFor': $('quick-phenotype-search'),
            'tooltip': 'phenotype-info',
            'ajaxCategory': 'updater'
        }
    };

    if (!defaultSearchTerms || !defaultSearchTermsInput || (!services.omim.target &amp;&amp; !services.diffDiagnosis.target)) {
        return;
    }

    var cache = {
        'all': {},
        'displayed': {}
    };

    var updateSearchValue = function() {
        var prevValue = defaultSearchTermsInput.value;
        defaultSearchTermsInput.value = '';
        defaultSearchTermIDsInput.value = '';
        var termNames = [];
        defaultSearchTerms.select('.search-term:not(.disabled)').each(function(term) {
            termNames.push(term.innerHTML);
            defaultSearchTermsInput.value += ' "' + term.innerHTML + '"';
            defaultSearchTermIDsInput.value += term.__key + ' ';
        });
        if (defaultSearchTermsInput.value != prevValue) {
            document.fire('phenotips:phenotypeChanged', {
                phenotype: cache
            });
            doSearch('omim');
            doSearch('diffDiagnosis');
        }
    }

    var updateDefaultSearchTerms = function() {
        var container = new Element('div', {
            'class': 'default-search-terms-container'
        });
        for (var k in cache.displayed) {
            var obj = cache.all[k];
            if (obj) {
                var elt = new Element('span', {
                    'class': 'search-term ' + obj.type
                }).update(obj.text);
                elt.__key = obj.key;
                elt.title = obj.disabled &amp;&amp; "$services.localization.render('phenotips.patientSheetCode.diagnosisZone.clickToEnable')" || "$services.localization.render('phenotips.patientSheetCode.diagnosisZone.clickToDisable')";
                if (obj.disabled) {
                    elt.addClassName('disabled');
                }
                container.insert(elt);
                elt.observe('click', function(event) {
                    var target = event.element();
                    target.toggleClassName('disabled');
                    cache.all[target.__key].disabled = target.hasClassName('disabled');
                    target.title = cache.all[target.__key].disabled &amp;&amp; "$services.localization.render('phenotips.patientSheetCode.diagnosisZone.clickToEnable')" || "$services.localization.render('phenotips.patientSheetCode.diagnosisZone.clickToDisable')";
                    updateSearchValue();
                })
            }
        }
        defaultSearchTerms.update(container);
        updateSearchValue();
    }

    var requestCreated = function(service, request) {
        console.log('request at requestCreated is: ')
        console.log(request)
        service.target.addClassName('loading');
        service.target.select('li').each(function(element) {
            element.update(' ')
        });
    }
    var responseReceived = function(service, request) {
        if (request &amp;&amp; request.getHeader('X-ReqNo') == service.expectedReqNo) {
            service.target.removeClassName('loading');
        } else {
            request.request.container = {};
        }


        if (service.ajaxCategory === "default") {
            loadMatrixDiagram(JSON.parse(request.responseText));
        }
    }

    var updateDone = function(service) {
        if (service.suggestFor &amp;&amp; service.suggestFor._suggestPicker) {
            service.target.select('li').each(function(item) {
                if (item.down('input[type=checkbox]')) {
                    return;
                }
                var idElt = item.down('.id');
                var nameElt = item.down('.title');
                var id = idElt &amp;&amp; idElt.title;
                var name = item.down('.title a') &amp;&amp; item.down('.title a').innerHTML || item.down('.title') &amp;&amp; item.down('.title').innerHTML;
                var categoryElt = item.down('.term-category');
                if (id &amp;&amp; name) {
                    if (service.suggestFor.hasClassName('generateYesNo')) {
                        // generate yn pickers
                        var positiveName = service.suggestFor.name.replace(/__suggested$/, '');
                        var negativeName = positiveName.replace(/(_\d+)_/, "$1_negative_");
                        var ynpicker = YesNoPicker.generatePickerElement([{
                            type: 'yes',
                            name: positiveName,
                            id: '',
                            selected: isValueSelected(positiveName, id)
                        }, {
                            type: 'no',
                            name: negativeName,
                            id: '',
                            selected: isValueSelected(negativeName, id)
                        }], id, name, true, nameElt);
                        item.insert({
                            top: ynpicker
                        });

                        ynpicker.up().select('label, .yes-no-picker-label').invoke('observe', 'click', function(event) {
                            var option = Event.findElement(event);
                            var input = option.down('input[type="checkbox"]') || option.previous('.yes-no-picker').down('.yes input[type="checkbox"]'); // defaults to 'Y' when clicking on the text
                            if (!input) {
                                return;
                            }
                            if (input.checked) {
                                var negative = option.hasClassName('no');
                                var categoryClone = categoryElt.clone(true);
                                if (negative) {
                                    categoryClone.insert(new Element('input', {
                                        type: 'hidden',
                                        name: 'fieldName',
                                        value: input.name
                                    }));
                                }
                                service.suggestFor._suggestPicker.silent = true;
                                service.suggestFor._suggestPicker.acceptSuggestion({
                                    'id': id,
                                    'value': name,
                                    'category': categoryClone,
                                    'negative': negative
                                });
                                service.suggestFor._suggestPicker.silent = false;
                                new XWiki.widgets.Notification("$services.localization.render('phenotips.PatientSheetCode.added')".replace("__name__", name), 'done');
                            } else {
                                var existingValue = $(service.suggestFor.id + '_' + input.value);
                                if (existingValue) {
                                    existingValue.checked = false;
                                    new XWiki.widgets.Notification("$services.localization.render('phenotips.PatientSheetCode.removed')".replace("__name__", name), 'done');
                                }
                            }
                        });

                        // enableHighlightChecked(ynpicker.down('.yes input'));
                        // enableHighlightChecked(ynpicker.down('.no input'));
                    } else {
                        // generate simple checkboxes
                        var trigger = new Element('input', {
                            'type': 'checkbox',
                            'value': id,
                            'title': 'Select',
                            id: 'result__' + id
                        });
                        var existingValue = $(service.suggestFor.id + '_' + id);
                        if (existingValue &amp;&amp; existingValue.checked) {
                            trigger.checked = true;
                        }
                        trigger.__suggestion = {
                            'id': id,
                            'value': name
                        };
                        nameElt.wrap('label', {
                            'for': 'result__' + id
                        });
                        idElt.insert({
                            'before': trigger
                        });
                        trigger.observe('click', function(event) {
                            var input = Event.findElement(event, 'input[type=checkbox]');
                            if (input.checked) {
                                service.suggestFor._suggestPicker.silent = true;
                                service.suggestFor._suggestPicker.acceptSuggestion(input.__suggestion);
                                service.suggestFor._suggestPicker.silent = false;
                                new XWiki.widgets.Notification("$services.localization.render('phenotips.PatientSheetCode.added')".replace("__name__", input.__suggestion.value), 'done');
                            } else {
                                var existingValue = $(service.suggestFor.id + '_' + input.value);
                                if (existingValue) {
                                    existingValue.up('li').remove();
                                    new XWiki.widgets.Notification("$services.localization.render('phenotips.PatientSheetCode.removed')".replace("__name__", input.__suggestion.value), 'done');
                                }
                            }
                        });
                    } // generate simple checkboxes, not yn pickers
                    // -----------------------------------------------------
                    // Insert info boxes where available
                    if (typeof(service.tooltip) != 'undefined') {
                        item.insert(new Element('span', {
                            'class': 'xHelpButton fa fa-info-circle ' + service.tooltip,
                            'title': id
                        }));
                    }
                    // -----------------------------------------------------
                    // Enable navigation by pages for trait suggestions
                    service.target.select(".navigation").each(function(navButton) {
                        navButton.observe("click", function(event) {
                            doSearch('diffDiagnosis', navButton.select("input")[0].value, 0);
                        });
                    });
                } //End of ID and Name conditional
            }); //End of loop over all li
        }
        if (service.target.__hiddenParent) {
            if (service.target.down('li')) {
                //has results
                service.target.__hiddenParent.removeClassName('hidden');
            } else {
                service.target.__hiddenParent.addClassName('hidden');
            }
        }
        Event.fire(document, 'xwiki:dom:updated', {
            'elements': [service.target]
        });
    };

    var doSearch = function(service, page, searchDelay) {
        var data = services[service];
        if (!data || !data.target || !data.script) {
            return;
        }
        if (data.__pendingRequest !== undefined) {
            window.clearTimeout(data.__pendingRequest);
            data.__pendingRequest = undefined;
        }
        data.target.__initialized || (data.target.__initialized = true) &amp;&amp; (data.target.__hiddenParent = data.target.up('.background-search.hidden'));
        if (!data.expectedReqNo) {
            data.expectedReqNo = 0;
        }
        //var queryString = (customSearchTermsInput &amp;&amp; (customSearchTermsInput.value.strip() + ' ') || '') + defaultSearchTermsInput.value.strip();
        var queryString = '';
        var parameters = {};
        for (var k in cache.displayed) {
            var obj = cache.all[k];
            if (obj &amp;&amp; !obj.disabled) {
                var list = parameters[obj.type];
                if (!list) {
                    list = [];
                    parameters[obj.type] = list;
                }
                list.push(obj.key);
            }
        }

        if (page !== undefined) {
            parameters['page'] = page;
        }

        data.source.each(function(source) {
            queryString += ((source &amp;&amp; source.value.strip()) + ' ') || '';
        });

        searchDelay = (searchDelay === undefined) ? 0.8 : searchDelay;

        console.log('current paramters: ')
        console.log(parameters)
        console.log('cache: ')
        console.log(cache)
        data.__pendingRequest = function() {
            data.__pendingRequest = undefined;

            if (data.ajaxCategory === "updater") {
                new Ajax.Updater(data.target, data.script + encodeURIComponent(queryString.strip()) + "&amp;reqNo=" + ++data.expectedReqNo, {
                    parameters: parameters,
                    onCreate: requestCreated.bind(this, data),
                    onSuccess: responseReceived.bind(this, data),
                    onComplete: updateDone.bind(this, data)
                });
            }
            if (data.ajaxCategory === "default") {
                new Ajax.Request(data.script + encodeURIComponent(queryString.strip()) + "&amp;reqNo=" + ++data.expectedReqNo, {
                    parameters: parameters,
                    onCreate: requestCreated.bind(this, data),
                    onSuccess: responseReceived.bind(this, data),
                    onComplete: updateDone.bind(this, data)
                });
            }

        }.bind(this).delay(searchDelay);


    }

<<<<<<< HEAD
    document.observe('phenotype:selected', function(event) {
        if (!event.memo || !event.memo.key || !event.memo.element) {
            return;
        }
        var key = event.memo.key;
        var text = event.memo.text || event.memo.key;
        var obj = cache.all[key];
        var yesSelected = event.memo.element.up('.yes-no-picker').down('.yes input').checked;
        var noSelected = event.memo.element.up('.yes-no-picker').down('.no input').checked;
        if (yesSelected || noSelected) {
            if (!obj) {
                obj = {
                    'key': key,
                    'text': text
                };
                cache.all[key] = obj;
            } else {
                obj.hidden = false;
            }
            obj.type = noSelected ? 'not_symptom' : (key.startsWith('HP:') ? 'symptom' : 'free_symptom');
            cache.displayed[key] = true;
        } else {
            if (obj) {
                obj.hidden = true;
                delete cache.displayed[key];
            }
        }
        updateDefaultSearchTerms();
    });

    // Add global mode of inheritance and global age of onset to the search
    document.observe('global-phenotype-meta:selected', function(event) {
        if (!event.memo || !event.memo.key || !event.memo.element) {
            return;
        }
        var key = event.memo.key;
        var text = event.memo.text || event.memo.key;
        var obj = cache.all[key];
        if (event.memo.enable) {
            if (!obj) {
                obj = {
                    'key': key,
                    'text': text,
                    'type': 'symptom'
                };
                cache.all[key] = obj;
            } else {
                obj.hidden = false;
            }
            cache.displayed[key] = true;
        } else {
            if (obj) {
                obj.hidden = true;
                delete cache.displayed[key];
            }
        }
        updateDefaultSearchTerms();
    });
=======
  document.observe('xwiki:dom:loaded', function() {
    if ($('phenotypes-summary')) {
      var phenotypes = JSON.parse($('phenotypes-summary').value);
      phenotypes.each (function (p) {
        cache.all[p.key] = p;
        cache.displayed[p.key] = true;
      });
      updateDefaultSearchTerms();
    }
  });
>>>>>>> 7572c8f4

    document.observe('xwiki:dom:loaded', function() {
        if ($('phenotypes-summary')) {
            var phenotypes = JSON.parse($('phenotypes-summary').value);
            phenotypes.each(function(p) {
                cache.all[p.key] = p;
                cache.displayed[p.key] = true;
            });
            updateDefaultSearchTerms()
        }
    });

    if (customSearchTermsInput) {
        customSearchTermsInput.observe('keyup', function(event) {
            doSearch('omim');
            doSearch('diffDiagnosis');
        });
    }
});
</code>
    </property>
    <property>
      <name>Instant searches in the Diagnosis zone</name>
    </property>
    <property>
      <parse>1</parse>
    </property>
    <property>
      <use>onDemand</use>
    </property>
  </object>
  <object>
    <name>PhenoTips.PatientSheetCode</name>
    <number>10</number>
    <className>XWiki.JavaScriptExtension</className>
    <guid>108065a7-3adb-4e83-b9c4-c9e7a7fbfd89</guid>
    <class>
      <name>XWiki.JavaScriptExtension</name>
      <customClass/>
      <customMapping/>
      <defaultViewSheet/>
      <defaultEditSheet/>
      <defaultWeb/>
      <nameField/>
      <validationScript/>
      <cache>
        <cache>0</cache>
        <disabled>0</disabled>
        <displayType>select</displayType>
        <multiSelect>0</multiSelect>
        <name>cache</name>
        <number>5</number>
        <prettyName>Caching policy</prettyName>
        <relationalStorage>0</relationalStorage>
        <separator> </separator>
        <separators>|, </separators>
        <size>1</size>
        <unmodifiable>0</unmodifiable>
        <values>long|short|default|forbid</values>
        <classType>com.xpn.xwiki.objects.classes.StaticListClass</classType>
      </cache>
      <code>
        <disabled>0</disabled>
        <name>code</name>
        <number>2</number>
        <prettyName>Code</prettyName>
        <rows>20</rows>
        <size>50</size>
        <unmodifiable>0</unmodifiable>
        <classType>com.xpn.xwiki.objects.classes.TextAreaClass</classType>
      </code>
      <name>
        <disabled>0</disabled>
        <name>name</name>
        <number>1</number>
        <prettyName>Name</prettyName>
        <size>30</size>
        <unmodifiable>0</unmodifiable>
        <classType>com.xpn.xwiki.objects.classes.StringClass</classType>
      </name>
      <parse>
        <disabled>0</disabled>
        <displayFormType>select</displayFormType>
        <displayType>yesno</displayType>
        <name>parse</name>
        <number>4</number>
        <prettyName>Parse content</prettyName>
        <unmodifiable>0</unmodifiable>
        <classType>com.xpn.xwiki.objects.classes.BooleanClass</classType>
      </parse>
      <use>
        <cache>0</cache>
        <disabled>0</disabled>
        <displayType>select</displayType>
        <multiSelect>0</multiSelect>
        <name>use</name>
        <number>3</number>
        <prettyName>Use this extension</prettyName>
        <relationalStorage>0</relationalStorage>
        <separator> </separator>
        <separators>|, </separators>
        <size>1</size>
        <unmodifiable>0</unmodifiable>
        <values>currentPage|onDemand|always</values>
        <classType>com.xpn.xwiki.objects.classes.StaticListClass</classType>
      </use>
    </class>
    <property>
      <cache>long</cache>
    </property>
    <property>
      <code>document.observe('xwiki:dom:loaded', function() {
  $$('.month-year-date').each(function(dateWidget){
    var dateValueInput = dateWidget.down('input.xwiki-date-hidden');
    var monthSelect = dateWidget.down('select.month');
    var yearSelect = dateWidget.down('select.year');
    if (!dateValueInput || !dateValueInput.title || !monthSelect || !yearSelect) {return;}
    [monthSelect, yearSelect].invoke('observe', 'change', function(event) {
       var format = dateValueInput.title;
       var month = monthSelect.selectedIndex &gt;= 0 &amp;&amp; monthSelect.options[monthSelect.selectedIndex].value;
       var year = yearSelect.selectedIndex &gt;= 0 &amp;&amp; yearSelect.options[yearSelect.selectedIndex].value;
       if (month &amp;&amp; year) {
          var date = new Date();
          date.setFullYear(year, month, 1);
          if (typeof (SimpleDateFormat) != 'undefined') {
            var formatter = new SimpleDateFormat(format);
            dateValueInput.value = formatter.format(date);
            dateValueInput.alt = date.toISO8601();
            Event.fire(dateValueInput, 'xwiki:date:changed');
          }
       }
    })
  })
});</code>
    </property>
    <property>
      <name>Date Pickers</name>
    </property>
    <property>
      <parse>0</parse>
    </property>
    <property>
      <use>onDemand</use>
    </property>
  </object>
  <object>
    <name>PhenoTips.PatientSheetCode</name>
    <number>11</number>
    <className>XWiki.JavaScriptExtension</className>
    <guid>96600d0a-4191-4307-9350-f0c8fb5b1a26</guid>
    <class>
      <name>XWiki.JavaScriptExtension</name>
      <customClass/>
      <customMapping/>
      <defaultViewSheet/>
      <defaultEditSheet/>
      <defaultWeb/>
      <nameField/>
      <validationScript/>
      <cache>
        <cache>0</cache>
        <disabled>0</disabled>
        <displayType>select</displayType>
        <multiSelect>0</multiSelect>
        <name>cache</name>
        <number>5</number>
        <prettyName>Caching policy</prettyName>
        <relationalStorage>0</relationalStorage>
        <separator> </separator>
        <separators>|, </separators>
        <size>1</size>
        <unmodifiable>0</unmodifiable>
        <values>long|short|default|forbid</values>
        <classType>com.xpn.xwiki.objects.classes.StaticListClass</classType>
      </cache>
      <code>
        <disabled>0</disabled>
        <name>code</name>
        <number>2</number>
        <prettyName>Code</prettyName>
        <rows>20</rows>
        <size>50</size>
        <unmodifiable>0</unmodifiable>
        <classType>com.xpn.xwiki.objects.classes.TextAreaClass</classType>
      </code>
      <name>
        <disabled>0</disabled>
        <name>name</name>
        <number>1</number>
        <prettyName>Name</prettyName>
        <size>30</size>
        <unmodifiable>0</unmodifiable>
        <classType>com.xpn.xwiki.objects.classes.StringClass</classType>
      </name>
      <parse>
        <disabled>0</disabled>
        <displayFormType>select</displayFormType>
        <displayType>yesno</displayType>
        <name>parse</name>
        <number>4</number>
        <prettyName>Parse content</prettyName>
        <unmodifiable>0</unmodifiable>
        <classType>com.xpn.xwiki.objects.classes.BooleanClass</classType>
      </parse>
      <use>
        <cache>0</cache>
        <disabled>0</disabled>
        <displayType>select</displayType>
        <multiSelect>0</multiSelect>
        <name>use</name>
        <number>3</number>
        <prettyName>Use this extension</prettyName>
        <relationalStorage>0</relationalStorage>
        <separator> </separator>
        <separators>|, </separators>
        <size>1</size>
        <unmodifiable>0</unmodifiable>
        <values>currentPage|onDemand|always</values>
        <classType>com.xpn.xwiki.objects.classes.StaticListClass</classType>
      </use>
    </class>
    <property>
      <cache>long</cache>
    </property>
    <property>
      <code>document.observe('xwiki:dom:loaded', function() {
  // --------------------------------------------------------------------------------------------
  // Drag phenotypes to select...
  var summaryDroppable = webkit_drop.add(document.documentElement.down('.selector-panels'), {
     accept: ['term-label', 'info'],
     onDrop: function(dropped, event) {
       var input = dropped.down('input[type=checkbox]') || dropped.previous('input[type=checkbox]');
       if (input &amp;&amp; !input.checked) {
         input.click();
       }
     }
  })
  var createDraggablePhenotype = function (element) {
     element.addClassName('draggable-initialized');
     new webkit_draggable(element, {revert : 'always', scroll : true});
  }
  $$('.browse-phenotype-categories label.term-label').each(function(item){
    createDraggablePhenotype(item);
  });

  document.observe("obrowser:content:added", function(event) {
    var data = event.memo &amp;&amp; event.memo.added;
    if (!data) { return; }
    data.select('.entry-data .info:not(.draggable-initialized)').each(function(item) {
       createDraggablePhenotype(item);
    });
  });

  // --------------------------------------------------------------------------------
  // Drag summary-items back to delete them...
  var browserDroppable = webkit_drop.add(document.documentElement.down('.browse-phenotype-categories'), {
      accept: ['summary-item'],
      onDrop: function(dropped, event) {
        var input = dropped.down('input[type=checkbox]');
        if (input &amp;&amp; selectionSummary) {selectionSummary._remove(input.value);}
      }
   });
   var createDraggableSummaryItem = function (element) {
      element.addClassName('draggable-initialized');
      new webkit_draggable(element, {revert : true, scroll : true});
   }
   document.observe("summary-item:added", function(event) {
      var element = event.memo &amp;&amp; event.memo.element;
      if (element &amp;&amp; !element.hasClassName('draggable-initialized')) {
        createDraggableSummaryItem(element);
      }
   });
});</code>
    </property>
    <property>
      <name>Touchscreen drag and drop</name>
    </property>
    <property>
      <parse>0</parse>
    </property>
    <property>
      <use>onDemand</use>
    </property>
  </object>
  <object>
    <name>PhenoTips.PatientSheetCode</name>
    <number>12</number>
    <className>XWiki.JavaScriptExtension</className>
    <guid>caf691e4-d58c-485a-9916-7abe49199ce3</guid>
    <class>
      <name>XWiki.JavaScriptExtension</name>
      <customClass/>
      <customMapping/>
      <defaultViewSheet/>
      <defaultEditSheet/>
      <defaultWeb/>
      <nameField/>
      <validationScript/>
      <cache>
        <cache>0</cache>
        <disabled>0</disabled>
        <displayType>select</displayType>
        <multiSelect>0</multiSelect>
        <name>cache</name>
        <number>5</number>
        <prettyName>Caching policy</prettyName>
        <relationalStorage>0</relationalStorage>
        <separator> </separator>
        <separators>|, </separators>
        <size>1</size>
        <unmodifiable>0</unmodifiable>
        <values>long|short|default|forbid</values>
        <classType>com.xpn.xwiki.objects.classes.StaticListClass</classType>
      </cache>
      <code>
        <disabled>0</disabled>
        <name>code</name>
        <number>2</number>
        <prettyName>Code</prettyName>
        <rows>20</rows>
        <size>50</size>
        <unmodifiable>0</unmodifiable>
        <classType>com.xpn.xwiki.objects.classes.TextAreaClass</classType>
      </code>
      <name>
        <disabled>0</disabled>
        <name>name</name>
        <number>1</number>
        <prettyName>Name</prettyName>
        <size>30</size>
        <unmodifiable>0</unmodifiable>
        <classType>com.xpn.xwiki.objects.classes.StringClass</classType>
      </name>
      <parse>
        <disabled>0</disabled>
        <displayFormType>select</displayFormType>
        <displayType>yesno</displayType>
        <name>parse</name>
        <number>4</number>
        <prettyName>Parse content</prettyName>
        <unmodifiable>0</unmodifiable>
        <classType>com.xpn.xwiki.objects.classes.BooleanClass</classType>
      </parse>
      <use>
        <cache>0</cache>
        <disabled>0</disabled>
        <displayType>select</displayType>
        <multiSelect>0</multiSelect>
        <name>use</name>
        <number>3</number>
        <prettyName>Use this extension</prettyName>
        <relationalStorage>0</relationalStorage>
        <separator> </separator>
        <separators>|, </separators>
        <size>1</size>
        <unmodifiable>0</unmodifiable>
        <values>currentPage|onDemand|always</values>
        <classType>com.xpn.xwiki.objects.classes.StaticListClass</classType>
      </use>
    </class>
    <property>
      <cache>long</cache>
    </property>
    <property>
      <code>document.observe('xwiki:dom:loaded', function() {
  $$('.yes-no-picker:not(.initialized)').each(function (ynpickerElt) {
     if (!ynpickerElt._ynpicker) {
      ynpickerElt._ynpicker = new YesNoPicker(ynpickerElt, ynpickerElt.next('label'), true);
     }
  });
});</code>
    </property>
    <property>
      <name>Other y/n/na pickers</name>
    </property>
    <property>
      <parse>0</parse>
    </property>
    <property>
      <use>onDemand</use>
    </property>
  </object>
  <object>
    <name>PhenoTips.PatientSheetCode</name>
    <number>13</number>
    <className>XWiki.JavaScriptExtension</className>
    <guid>98e58dee-d663-42fb-88b0-2daa181ec3d4</guid>
    <class>
      <name>XWiki.JavaScriptExtension</name>
      <customClass/>
      <customMapping/>
      <defaultViewSheet/>
      <defaultEditSheet/>
      <defaultWeb/>
      <nameField/>
      <validationScript/>
      <cache>
        <cache>0</cache>
        <disabled>0</disabled>
        <displayType>select</displayType>
        <multiSelect>0</multiSelect>
        <name>cache</name>
        <number>5</number>
        <prettyName>Caching policy</prettyName>
        <relationalStorage>0</relationalStorage>
        <separator> </separator>
        <separators>|, </separators>
        <size>1</size>
        <unmodifiable>0</unmodifiable>
        <values>long|short|default|forbid</values>
        <classType>com.xpn.xwiki.objects.classes.StaticListClass</classType>
      </cache>
      <code>
        <disabled>0</disabled>
        <name>code</name>
        <number>2</number>
        <prettyName>Code</prettyName>
        <rows>20</rows>
        <size>50</size>
        <unmodifiable>0</unmodifiable>
        <classType>com.xpn.xwiki.objects.classes.TextAreaClass</classType>
      </code>
      <name>
        <disabled>0</disabled>
        <name>name</name>
        <number>1</number>
        <prettyName>Name</prettyName>
        <size>30</size>
        <unmodifiable>0</unmodifiable>
        <classType>com.xpn.xwiki.objects.classes.StringClass</classType>
      </name>
      <parse>
        <disabled>0</disabled>
        <displayFormType>select</displayFormType>
        <displayType>yesno</displayType>
        <name>parse</name>
        <number>4</number>
        <prettyName>Parse content</prettyName>
        <unmodifiable>0</unmodifiable>
        <classType>com.xpn.xwiki.objects.classes.BooleanClass</classType>
      </parse>
      <use>
        <cache>0</cache>
        <disabled>0</disabled>
        <displayType>select</displayType>
        <multiSelect>0</multiSelect>
        <name>use</name>
        <number>3</number>
        <prettyName>Use this extension</prettyName>
        <relationalStorage>0</relationalStorage>
        <separator> </separator>
        <separators>|, </separators>
        <size>1</size>
        <unmodifiable>0</unmodifiable>
        <values>currentPage|onDemand|always</values>
        <classType>com.xpn.xwiki.objects.classes.StaticListClass</classType>
      </use>
    </class>
    <property>
      <cache>long</cache>
    </property>
    <property>
      <code>document.observe('xwiki:dom:loaded', function() {
  if (!$('prefix')) {return;}
  new XWiki.editors.AutoSave({
    form : 'inline',
    enabled: true,
    frequency: 10,
    showConfigurationUI: false
  });
});</code>
    </property>
    <property>
      <name>Autosave</name>
    </property>
    <property>
      <parse>0</parse>
    </property>
    <property>
      <use>onDemand</use>
    </property>
  </object>
  <object>
    <name>PhenoTips.PatientSheetCode</name>
    <number>14</number>
    <className>XWiki.JavaScriptExtension</className>
    <guid>b4ad6f0b-ebac-4bca-a223-ea8f394c837c</guid>
    <class>
      <name>XWiki.JavaScriptExtension</name>
      <customClass/>
      <customMapping/>
      <defaultViewSheet/>
      <defaultEditSheet/>
      <defaultWeb/>
      <nameField/>
      <validationScript/>
      <cache>
        <cache>0</cache>
        <disabled>0</disabled>
        <displayType>select</displayType>
        <multiSelect>0</multiSelect>
        <name>cache</name>
        <number>5</number>
        <prettyName>Caching policy</prettyName>
        <relationalStorage>0</relationalStorage>
        <separator> </separator>
        <separators>|, </separators>
        <size>1</size>
        <unmodifiable>0</unmodifiable>
        <values>long|short|default|forbid</values>
        <classType>com.xpn.xwiki.objects.classes.StaticListClass</classType>
      </cache>
      <code>
        <disabled>0</disabled>
        <name>code</name>
        <number>2</number>
        <prettyName>Code</prettyName>
        <rows>20</rows>
        <size>50</size>
        <unmodifiable>0</unmodifiable>
        <classType>com.xpn.xwiki.objects.classes.TextAreaClass</classType>
      </code>
      <name>
        <disabled>0</disabled>
        <name>name</name>
        <number>1</number>
        <prettyName>Name</prettyName>
        <size>30</size>
        <unmodifiable>0</unmodifiable>
        <classType>com.xpn.xwiki.objects.classes.StringClass</classType>
      </name>
      <parse>
        <disabled>0</disabled>
        <displayFormType>select</displayFormType>
        <displayType>yesno</displayType>
        <name>parse</name>
        <number>4</number>
        <prettyName>Parse content</prettyName>
        <unmodifiable>0</unmodifiable>
        <classType>com.xpn.xwiki.objects.classes.BooleanClass</classType>
      </parse>
      <use>
        <cache>0</cache>
        <disabled>0</disabled>
        <displayType>select</displayType>
        <multiSelect>0</multiSelect>
        <name>use</name>
        <number>3</number>
        <prettyName>Use this extension</prettyName>
        <relationalStorage>0</relationalStorage>
        <separator> </separator>
        <separators>|, </separators>
        <size>1</size>
        <unmodifiable>0</unmodifiable>
        <values>currentPage|onDemand|always</values>
        <classType>com.xpn.xwiki.objects.classes.StaticListClass</classType>
      </use>
    </class>
    <property>
      <cache>long</cache>
    </property>
    <property>
      <code>var XWiki = (function(XWiki) {
  // Start XWiki augmentation
  var widgets = XWiki.widgets = XWiki.widgets || {};

  widgets.UniquenessValidator = Class.create({
    initialize : function(input) {
      this.input = input;
      this.valid = true;
      this.state = 'NEW';
      this.request = 0;
      this.value = input.value;
      this.serviceUrl = new XWiki.Document('CheckID', 'PhenoTips').getURL('get');
      if (!this.input.__validation) {
        this.input.__validation = new LiveValidation(this.input, {validMessage: '', wait : 500});
      }
      this.input.__validation.add(this.validate.bind(this));
    },
    check : function() {
      if (this.input.value != this.value) {
        this.value = this.input.value;
        this.state = 'CHECKING';
        new Ajax.Request(this.serviceUrl, {
          parameters : { outputSyntax: 'plain', eid: this.value, id: XWiki.Model.serialize(new XWiki.DocumentReference(XWiki.currentDocument.wiki, XWiki.currentDocument.space, XWiki.currentDocument.page))},
          on200 : this.self.bindAsEventListener(this),
          on403 : this.empty.bindAsEventListener(this),
          on404 : this.available.bindAsEventListener(this),
          on409 : this.exists.bindAsEventListener(this),
          onComplete: this.responded.bindAsEventListener(this)
        });
      }
    },
    validate : function(value) {
      if (this.state == 'DONE') {
        this.value == value &amp;&amp; (this.valid || Validate.fail("$services.localization.render('phenotips.PatientSheetCode.identifierExists')"));
      }
      this.check();
      return true;
    },
    self : function() {
      this.valid = true;
    },
    available : function() {
      this.valid = true;
    },
    empty : function() {
      this.valid = false;
    },
    exists : function() {
      this.valid = false;
    },
    responded : function() {
      this.state = 'DONE';
      this.input.__validation.validate();
    }
  });

  var init = function(event) {
    ((event &amp;&amp; event.memo.elements) || [$('body')]).each(function(element) {
      element.select('input.check-unique, .external_id input').each(function(input) {
        if (!input.__uniqueness_validator) {
          input.__uniqueness_validator = new XWiki.widgets.UniquenessValidator(input);
        }
      });
    });
    return true;
  };

  (XWiki.domIsLoaded &amp;&amp; init()) || document.observe("xwiki:dom:loaded", init);
  document.observe('xwiki:dom:updated', init);

  // End XWiki augmentation.
  return XWiki;
}(XWiki || {}));</code>
    </property>
    <property>
      <name>ID uniqueness validation</name>
    </property>
    <property>
      <parse>1</parse>
    </property>
    <property>
      <use>onDemand</use>
    </property>
  </object>
  <object>
    <name>PhenoTips.PatientSheetCode</name>
    <number>15</number>
    <className>XWiki.JavaScriptExtension</className>
    <guid>0dad2b4e-4f21-4652-b032-0aa9d6ee2e5a</guid>
    <class>
      <name>XWiki.JavaScriptExtension</name>
      <customClass/>
      <customMapping/>
      <defaultViewSheet/>
      <defaultEditSheet/>
      <defaultWeb/>
      <nameField/>
      <validationScript/>
      <cache>
        <cache>0</cache>
        <disabled>0</disabled>
        <displayType>select</displayType>
        <multiSelect>0</multiSelect>
        <name>cache</name>
        <number>5</number>
        <prettyName>Caching policy</prettyName>
        <relationalStorage>0</relationalStorage>
        <separator> </separator>
        <separators>|, </separators>
        <size>1</size>
        <unmodifiable>0</unmodifiable>
        <values>long|short|default|forbid</values>
        <classType>com.xpn.xwiki.objects.classes.StaticListClass</classType>
      </cache>
      <code>
        <disabled>0</disabled>
        <name>code</name>
        <number>2</number>
        <prettyName>Code</prettyName>
        <rows>20</rows>
        <size>50</size>
        <unmodifiable>0</unmodifiable>
        <classType>com.xpn.xwiki.objects.classes.TextAreaClass</classType>
      </code>
      <name>
        <disabled>0</disabled>
        <name>name</name>
        <number>1</number>
        <prettyName>Name</prettyName>
        <size>30</size>
        <unmodifiable>0</unmodifiable>
        <classType>com.xpn.xwiki.objects.classes.StringClass</classType>
      </name>
      <parse>
        <disabled>0</disabled>
        <displayFormType>select</displayFormType>
        <displayType>yesno</displayType>
        <name>parse</name>
        <number>4</number>
        <prettyName>Parse content</prettyName>
        <unmodifiable>0</unmodifiable>
        <classType>com.xpn.xwiki.objects.classes.BooleanClass</classType>
      </parse>
      <use>
        <cache>0</cache>
        <disabled>0</disabled>
        <displayType>select</displayType>
        <multiSelect>0</multiSelect>
        <name>use</name>
        <number>3</number>
        <prettyName>Use this extension</prettyName>
        <relationalStorage>0</relationalStorage>
        <separator> </separator>
        <separators>|, </separators>
        <size>1</size>
        <unmodifiable>0</unmodifiable>
        <values>currentPage|onDemand|always</values>
        <classType>com.xpn.xwiki.objects.classes.StaticListClass</classType>
      </use>
    </class>
    <property>
      <cache>long</cache>
    </property>
    <property>
      <code>Event.observe(window, 'load', function() {
  for (binding in shortcut.all_shortcuts) {
    shortcut.remove(binding);
  }
});</code>
    </property>
    <property>
      <name>Disable keyboard shortcuts</name>
    </property>
    <property>
      <parse>0</parse>
    </property>
    <property>
      <use>onDemand</use>
    </property>
  </object>
  <object>
    <name>PhenoTips.PatientSheetCode</name>
    <number>0</number>
    <className>XWiki.PDFClass</className>
    <guid>8013b262-b466-4c84-be89-c48455787e47</guid>
    <class>
      <name>XWiki.PDFClass</name>
      <customClass/>
      <customMapping/>
      <defaultViewSheet/>
      <defaultEditSheet/>
      <defaultWeb/>
      <nameField/>
      <validationScript/>
      <footer>
        <customDisplay/>
        <disabled>0</disabled>
        <editor>---</editor>
        <name>footer</name>
        <number>5</number>
        <picker>0</picker>
        <prettyName>Footer displayed at the bottom of each PDF page</prettyName>
        <rows>5</rows>
        <size>40</size>
        <unmodifiable>0</unmodifiable>
        <validationMessage/>
        <validationRegExp/>
        <classType>com.xpn.xwiki.objects.classes.TextAreaClass</classType>
      </footer>
      <fopxsl>
        <customDisplay/>
        <disabled>0</disabled>
        <editor>---</editor>
        <name>fopxsl</name>
        <number>3</number>
        <picker>0</picker>
        <prettyName>XSLT for post-processing the FO document</prettyName>
        <rows>5</rows>
        <size>40</size>
        <unmodifiable>0</unmodifiable>
        <validationMessage/>
        <validationRegExp/>
        <classType>com.xpn.xwiki.objects.classes.TextAreaClass</classType>
      </fopxsl>
      <header>
        <customDisplay/>
        <disabled>0</disabled>
        <editor>---</editor>
        <name>header</name>
        <number>4</number>
        <picker>0</picker>
        <prettyName>Header displayed on top of each PDF page</prettyName>
        <rows>5</rows>
        <size>40</size>
        <unmodifiable>0</unmodifiable>
        <validationMessage/>
        <validationRegExp/>
        <classType>com.xpn.xwiki.objects.classes.TextAreaClass</classType>
      </header>
      <style>
        <customDisplay/>
        <disabled>0</disabled>
        <editor>---</editor>
        <name>style</name>
        <number>1</number>
        <picker>0</picker>
        <prettyName>Custom CSS style to apply to the PDF</prettyName>
        <rows>5</rows>
        <size>40</size>
        <unmodifiable>0</unmodifiable>
        <validationMessage/>
        <validationRegExp/>
        <classType>com.xpn.xwiki.objects.classes.TextAreaClass</classType>
      </style>
      <xhtmlxsl>
        <customDisplay/>
        <disabled>0</disabled>
        <editor>---</editor>
        <name>xhtmlxsl</name>
        <number>2</number>
        <picker>0</picker>
        <prettyName>XSLT for transforming HTML into a FO document</prettyName>
        <rows>5</rows>
        <size>40</size>
        <unmodifiable>0</unmodifiable>
        <validationMessage/>
        <validationRegExp/>
        <classType>com.xpn.xwiki.objects.classes.TextAreaClass</classType>
      </xhtmlxsl>
    </class>
    <property>
      <footer>Page (% class="page-number" %)#(%%) of (% class="page-total" %)#(%%)

{{velocity}}(% style="margin-top: 1em; font-size: 70%" %)(((
$services.localization.render('phenotips.PatientSheetCode.PDFFooterDocInfo', [$xwiki.getUserName($tdoc.author, false), $!xwiki.formatDate($tdoc.date), $xwiki.getUserName($xcontext.user, false)])
$services.localization.render('phenotips.PatientSheetCode.PDFFooterDisclaimer', [$xwiki.formatDate($util.date)]) [[PhenoTips&gt;&gt;$doc.getExternalURL()]].
))){{/velocity}}</footer>
    </property>
    <property>
      <fopxsl>&lt;?xml version="1.0" encoding="UTF-8"?&gt;
&lt;xsl:stylesheet version="1.0"
    xmlns:xsl="http://www.w3.org/1999/XSL/Transform"
    xmlns:fo="http://www.w3.org/1999/XSL/Format"
    xmlns:html="http://www.w3.org/1999/xhtml"&gt;

  &lt;xsl:output method="xml"/&gt;

  &lt;xsl:template match="@*|node()"&gt;
    &lt;xsl:copy&gt;
      &lt;xsl:apply-templates select="@*|node()"/&gt;
    &lt;/xsl:copy&gt;
  &lt;/xsl:template&gt;

  &lt;!-- Skip fo:table-and-caption because Fop won't render tables otherwise --&gt;
  &lt;xsl:template match="fo:table-and-caption"&gt;
    &lt;xsl:apply-templates/&gt;
  &lt;/xsl:template&gt;

  &lt;!-- Ignore fo:table-caption because it is not supported --&gt;
  &lt;xsl:template match="fo:table-caption" /&gt;

  &lt;!-- Change the page dimensions to Letter --&gt;
  &lt;xsl:template match="fo:simple-page-master/@page-height"&gt;
    &lt;xsl:attribute name="page-height"&gt;
      &lt;xsl:value-of select="'11in'"/&gt;
    &lt;/xsl:attribute&gt;
  &lt;/xsl:template&gt;
  &lt;xsl:template match="fo:simple-page-master/@page-width"&gt;
    &lt;xsl:attribute name="page-width"&gt;
      &lt;xsl:value-of select="'8.5in'"/&gt;
    &lt;/xsl:attribute&gt;
  &lt;/xsl:template&gt;
  &lt;!-- Change the font to FreeSans --&gt;
  &lt;xsl:template match="fo:root/@font-family"&gt;
    &lt;xsl:attribute name="font-family"&gt;
      &lt;xsl:value-of select="'FreeSans'"/&gt;
    &lt;/xsl:attribute&gt;
  &lt;/xsl:template&gt;

  &lt;!-- Ignore some elements --&gt;
  &lt;xsl:template match="fo:block[@id='document-actions']" /&gt;
  &lt;xsl:template match="fo:block[@role='html:h1']" /&gt;
&lt;/xsl:stylesheet&gt;</fopxsl>
    </property>
    <property>
      <header>{{velocity}}$escapetool.xml($doc.name)#if ("$!{doc.getValue('external_id')}" != '') ($!{services.rendering.escape($doc.getValue('external_id'), $doc.syntax)})#end{{/velocity}}</header>
    </property>
    <property>
      <style>#template('colorThemeInit.vm')
h3 {
  text-transform: uppercase;
  font-weight: normal;
  font-size: 1em;
}
hr {
  display: none;
}
.patient-info h2 {
  display: none;
}
.patient-info p {
  margin: 0;
  padding: 0;
  text-indent: 0;
}
.no-selected {
  color: $theme.notificationErrorColor;
}
</style>
    </property>
    <property>
      <xhtmlxsl/>
    </property>
  </object>
  <object>
    <name>PhenoTips.PatientSheetCode</name>
    <number>0</number>
    <className>XWiki.StyleSheetExtension</className>
    <guid>972515de-46fe-48d5-85b6-4d4dc5a696f5</guid>
    <class>
      <name>XWiki.StyleSheetExtension</name>
      <customClass/>
      <customMapping/>
      <defaultViewSheet/>
      <defaultEditSheet/>
      <defaultWeb/>
      <nameField/>
      <validationScript/>
      <cache>
        <cache>0</cache>
        <disabled>0</disabled>
        <displayType>select</displayType>
        <multiSelect>0</multiSelect>
        <name>cache</name>
        <number>5</number>
        <prettyName>Caching policy</prettyName>
        <relationalStorage>0</relationalStorage>
        <separator> </separator>
        <separators>|, </separators>
        <size>1</size>
        <unmodifiable>0</unmodifiable>
        <values>long|short|default|forbid</values>
        <classType>com.xpn.xwiki.objects.classes.StaticListClass</classType>
      </cache>
      <code>
        <disabled>0</disabled>
        <name>code</name>
        <number>2</number>
        <prettyName>Code</prettyName>
        <rows>20</rows>
        <size>50</size>
        <unmodifiable>0</unmodifiable>
        <classType>com.xpn.xwiki.objects.classes.TextAreaClass</classType>
      </code>
      <contentType>
        <cache>0</cache>
        <disabled>0</disabled>
        <displayType>select</displayType>
        <multiSelect>0</multiSelect>
        <name>contentType</name>
        <number>6</number>
        <prettyName>Content Type</prettyName>
        <relationalStorage>0</relationalStorage>
        <separator> </separator>
        <separators>|, </separators>
        <size>1</size>
        <unmodifiable>0</unmodifiable>
        <values>CSS|LESS</values>
        <classType>com.xpn.xwiki.objects.classes.StaticListClass</classType>
      </contentType>
      <name>
        <disabled>0</disabled>
        <name>name</name>
        <number>1</number>
        <prettyName>Name</prettyName>
        <size>30</size>
        <unmodifiable>0</unmodifiable>
        <classType>com.xpn.xwiki.objects.classes.StringClass</classType>
      </name>
      <parse>
        <disabled>0</disabled>
        <displayFormType>select</displayFormType>
        <displayType>yesno</displayType>
        <name>parse</name>
        <number>4</number>
        <prettyName>Parse content</prettyName>
        <unmodifiable>0</unmodifiable>
        <classType>com.xpn.xwiki.objects.classes.BooleanClass</classType>
      </parse>
      <use>
        <cache>0</cache>
        <disabled>0</disabled>
        <displayType>select</displayType>
        <multiSelect>0</multiSelect>
        <name>use</name>
        <number>3</number>
        <prettyName>Use this extension</prettyName>
        <relationalStorage>0</relationalStorage>
        <separator> </separator>
        <separators>|, </separators>
        <size>1</size>
        <unmodifiable>0</unmodifiable>
        <values>currentPage|onDemand|always</values>
        <classType>com.xpn.xwiki.objects.classes.StaticListClass</classType>
      </use>
    </class>
    <property>
      <cache>long</cache>
    </property>
    <property>
      <code>#template('colorThemeInit.vm')

/** ----------------------------------------------------------- */
/** Default style fixes **/
.space-data #mainContentArea, .space-data #mainEditArea,
.space-Families #mainContentArea, .space-Families #mainEditArea {
    background-color: #F9F9F9;
    border: 0 none;
    box-shadow: 0 0 8px rgba(0, 0, 0, 0.2);
    margin: 3em 0;
    padding: 0.5em 10px;
    text-shadow: 1px 1px 0 #FFFFFF;
}
.space-data .bottombuttons,
.space-Families .bottombuttons {
   margin: 3em -10px -3em;
}
.space-data #document-head,
.space-Families #document-head {
  margin: -2.9em -11px 0;
}
.space-data #document-head #document-title,
.space-Families #document-head #document-title {
  display: inline-block;
  line-height: 0;
  vertical-align: bottom;
}

.space-data #document-head h1,
.space-Families #document-head h1 {
  border: 0 none;
  border-bottom: 0 none;
  background-color: $theme.menuBackgroundColor;
  #css3_backgroundLinearGradient({
    'to': 'bottom',
    'colors': [
      {'color': $theme.menuBackgroundColor, 'position': '0%'},
      {'color': $theme.menuGradientColor, 'position': '50%'}
    ]
  })
  border-radius: 8px 8px 0 0;
  box-shadow: 0 -3px 3px rgba(0, 0, 0, 0.15);
  color: $theme.menuLinkColor;
  display: inline-block;
  font-size: 1.2em;
  letter-spacing: 2px;
  margin: 0;
  padding: 0.4em 11px;
  text-shadow: 0 0 1px $theme.buttonPrimaryTextColor;
  text-transform: uppercase;
}

.space-data #document-head #document-authors,
.space-Families #document-head #document-authors {
  background-color: $theme.menuBackgroundColor;
  #css3_backgroundLinearGradient({
    'to': 'bottom',
    'colors': [
      {'color': $theme.menuGradientColor, 'position': '0%'},
      {'color': $theme.menuBackgroundColor, 'position': '50%'}
    ]
  })
  border: 0 none;
  color: $theme.menuLinkColor;
  line-height: 1.2em;
  padding: 0.3em 10px;
  text-shadow: none;
}

#document-head #document-authors .sep {
  margin: 0 .5em;
}
#document-head #document-authors .document-author {
  color: inherit;
  font-weight: bold;
}
.before-patient-data {
  border: 0 none;
  font-size: .87em;
  margin: 0 -11px;
  padding: 5px 10px;
}
.before-patient-data a.button {
  font-size: 1em;
  text-transform: none;
  font-weight: normal
}

#xwikicontent {
  overflow: visible;
}

.xwiki-form-listclass {
  display: inline-block;
}
.xwiki-form-listclass input[type="radio"][value=""], .xwiki-form-listclass option[value=""] {
  display: none;
}
.buttonwrapper, .button {
  text-shadow: none;
}
hr {
  border-bottom: 1px solid $theme.pageContentBackgroundColor;
  border-left: 0 none;
  border-right: 0 none;
  border-top: 1px solid $theme.borderColor;
  clear: both;
}
.xform .xHint {
  color: $theme.notificationInfoColor;
  font-size: 87%;
}
.fullScreenEditLinkContainer {
  display: none !important;
}
.errormessage {
  background-color: $theme.highlightColor;
}
.suggestItems .suggestValue {
  color: $theme.textColor;
}
.suggestItem .related-terms, .suggestItem .browse-related-terms {
  font-size: 100%;
  font-weight: bold;
  float: right;
  margin: 0;
  color: $theme.buttonPrimaryTextColor;
  background-color: $theme.buttonPrimaryBackgroundColor;
  border-radius: 2px;
}
.suggestItem .related-terms a, .suggestItem .browse-related-terms a {
  color: $theme.buttonPrimaryTextColor;
  display: inline-block;
  padding: 2px .5em;
}
/** ----------------------------------------------------------- */
/** ----------------------------------------------------------- */
/** Layout **/
.invisible {
  display: none !important;
}
.clear {
  display: block;
  float: none;
  clear: both;
}
.twothird-width {
  width: 66%;
  float: left;
}
.half-width {
  width: 48.5%;
  margin-right: 1%;
  float: left;
}
.half-width+.half-width {
  margin-left: 2%;
  margin-right: 0;
}
.third-width {
  width: 32%;
  float: left;
  margin-right: 1%;
}
/** ----------------------------------------------------------- */
/** Specific form elements **/
.hint {
  color: $theme.notificationInfoColor;
  font-size: 87%;
  padding: 0;
  margin: 0;
  font-style: normal;
}
.chapter {
  margin: 3.5em 0 1em;
  padding: 0 10px 5px;
  position: relative;
}
h2 a.action-edit {
  display: inline-block;
  font-size: .8em;
  color: $theme.textColor;
  visibility: hidden;
  opacity: .8;
  margin: 0 0 0 1em;
}
.chapter:hover a.action-edit {
  visibility: visible;
}
h1, h2, h3, h4 {
  text-shadow: 1px 1px 0 $theme.pageContentBackgroundColor;
}
.chapter &gt; h2 {
  border-bottom: 1px solid $theme.titleColor;
  font-family: Georgia,serif;
  font-size: 1.5em;
  margin: -1.5em -10px 0;
  padding-left: 10px;
}
.editbody .chapter &gt; h2 {
  cursor: pointer;
}
.chapter &gt; h2+.hint {
  margin: 1em 0;
}
.chapter h3 {
  font-size: 1.2em;
  text-transform: uppercase;
  margin: 1em 0;
  padding: 0 20px 0 0;
}
/** ----------------------------------------------------------- */
/** Patient info zone **/
.clinical-info .fieldset {
  margin: 1em 0 !important;
}
.editbody .family_study {
  margin-top: 1.2em ! important;
}
.clinical-info .side {
  padding-top: .3em;
}
.viewbody .clinical-info .label, .viewbody .clinical-info label {
  font-weight: bold;
  display: inline-block;
  width: 33%;
}
.viewbody .family_study .label {
  display: inline;
}
.viewbody .family_study .half-width {
  width: 33%;
}
.viewbody .family_study .half-width * {
  margin: 0 !important;
}
.omim_id.half-width p {
  margin: 0;
}
/** ----------------------------------------------------------- */
/** PubMed search box &amp; suggest */
.pubmed-search-box {
  width: 42.5% !important;
  position: absolute;
  top: auto;
  bottom: -1.4em !important;
  margin-right: -46% !important;
}
.pubmed-search-box fieldset {
  border: 1px solid $theme.backgroundSecondaryColor;
  padding: .5em .8em;
}
#pubmed-search-history ul {
  max-height: 5em;
  overflow: auto;
  font-size: .8em;
}
#pubmed-search-history h4 {
  margin-bottom: 0;
}
#pubmed-search-history ul li {
  padding-left: 20px;
  background-image: url("$xwiki.getSkinFile('icons/silk/page.png')");
  background-position: left 2px;
  background-repeat: no-repeat;
}
#pubmed-search-history ul li input{
  display: none;
}
/** ----------------------------------------------------------- */
/** Clinical info zone **/
/** view mode **/
.viewbody .clinical-info .displayed-value {
  padding-left: 8px;
  margin-left: 8px;
  border-left: 2px solid $theme.borderColor;
}
.value-checked, .viewbody .clinical-info label.section {
  padding-left: 18px;
  background: transparent none left 40% no-repeat;
}
.value-checked.fa::before {
  margin-right: 0.25em;
}
.viewbody .subsection {
  margin-left: 18px;
}
/** edit mode **/
.editbody .clinical-info label.section {
  line-height: 1.4em;
  font-weight: bold;
}
.chapter div .expand-tools {
  margin-top: -3.5em;
  margin-right: 0;
}
.chapter .expand-tools {
  color: $theme.textPrimaryColor;;
  float: right;
  font-size: 0.9em;
  margin-right: -10px;
  margin-top: -2em;
}
.chapter .browser .expand-tools {
  margin-right: 0;
  margin-top: -3em;
}
.expand-tools .tool:hover {
  color: $theme.linkColor;
  cursor: pointer;
}
.chapter.collapsed .expand-tools .inner-expand-tools,
.chapter.collapsed .expand-tools .hide,
.chapter.collapsed &gt; *,
.chapter.collapsed table,
.chapter .expand-tools .show {
  display: none;
}
.chapter.collapsed .expand-tools, .chapter.collapsed .expand-tools .show {
  display: inline
}
.chapter.collapsed &gt; h2 {
  display: block;
}
/** --------------------------------------------- **/
/** Charts **/
.growth-charts-section.collapsed #charts,
.growth-charts-section.collapsed .expand-tools .hide,
.growth-charts-section .expand-tools .show {
  display: none;
}
.growth-charts-section.collapsed .expand-tools .show {
  display: inline;
}
.growth-charts-section h3.expandable {
  cursor: pointer;
}

.chart-wrapper {
  box-shadow: 0 0 6px $theme.borderColor;
  display:inline-block;
  width:24%;
  margin-left:1%;
}
.chart-wrapper:hover {
  text-decoration: none;
}
.term-entry {
  display: block;
  width: auto;
}

.enable-columns .predefined-entries {
 -moz-column-count: 2;
 -webkit-column-count: 2;
 column-count: 2;
}
.enable-columns .predefined-entries .subsection {
  -webkit-column-break-before:avoid;
  -moz-column-break-before:avoid;
  column-break-before:avoid;
  -webkit-column-break-inside:avoid;
  -moz-column-break-inside:avoid;
  column-break-inside:avoid;
  display: table;
}

.ethnicity label, .ethnicity .label {
  font-size: 100% !important;
  color: inherit !important;
  font-weight: bold !important;
}
/** --------------------------------------------- **/
/** Pedigree **/
.pedigree-legend {
  margin-top: 1em !important;
  margin-left: 2em !important;
}</code>
    </property>
    <property>
      <contentType>CSS</contentType>
    </property>
    <property>
      <name>Patient sheet UI</name>
    </property>
    <property>
      <parse>1</parse>
    </property>
    <property>
      <use>onDemand</use>
    </property>
  </object>
  <object>
    <name>PhenoTips.PatientSheetCode</name>
    <number>1</number>
    <className>XWiki.StyleSheetExtension</className>
    <guid>ccd8a586-777c-4597-98e9-2303833adacb</guid>
    <class>
      <name>XWiki.StyleSheetExtension</name>
      <customClass/>
      <customMapping/>
      <defaultViewSheet/>
      <defaultEditSheet/>
      <defaultWeb/>
      <nameField/>
      <validationScript/>
      <cache>
        <cache>0</cache>
        <disabled>0</disabled>
        <displayType>select</displayType>
        <multiSelect>0</multiSelect>
        <name>cache</name>
        <number>5</number>
        <prettyName>Caching policy</prettyName>
        <relationalStorage>0</relationalStorage>
        <separator> </separator>
        <separators>|, </separators>
        <size>1</size>
        <unmodifiable>0</unmodifiable>
        <values>long|short|default|forbid</values>
        <classType>com.xpn.xwiki.objects.classes.StaticListClass</classType>
      </cache>
      <code>
        <disabled>0</disabled>
        <name>code</name>
        <number>2</number>
        <prettyName>Code</prettyName>
        <rows>20</rows>
        <size>50</size>
        <unmodifiable>0</unmodifiable>
        <classType>com.xpn.xwiki.objects.classes.TextAreaClass</classType>
      </code>
      <contentType>
        <cache>0</cache>
        <disabled>0</disabled>
        <displayType>select</displayType>
        <multiSelect>0</multiSelect>
        <name>contentType</name>
        <number>6</number>
        <prettyName>Content Type</prettyName>
        <relationalStorage>0</relationalStorage>
        <separator> </separator>
        <separators>|, </separators>
        <size>1</size>
        <unmodifiable>0</unmodifiable>
        <values>CSS|LESS</values>
        <classType>com.xpn.xwiki.objects.classes.StaticListClass</classType>
      </contentType>
      <name>
        <disabled>0</disabled>
        <name>name</name>
        <number>1</number>
        <prettyName>Name</prettyName>
        <size>30</size>
        <unmodifiable>0</unmodifiable>
        <classType>com.xpn.xwiki.objects.classes.StringClass</classType>
      </name>
      <parse>
        <disabled>0</disabled>
        <displayFormType>select</displayFormType>
        <displayType>yesno</displayType>
        <name>parse</name>
        <number>4</number>
        <prettyName>Parse content</prettyName>
        <unmodifiable>0</unmodifiable>
        <classType>com.xpn.xwiki.objects.classes.BooleanClass</classType>
      </parse>
      <use>
        <cache>0</cache>
        <disabled>0</disabled>
        <displayType>select</displayType>
        <multiSelect>0</multiSelect>
        <name>use</name>
        <number>3</number>
        <prettyName>Use this extension</prettyName>
        <relationalStorage>0</relationalStorage>
        <separator> </separator>
        <separators>|, </separators>
        <size>1</size>
        <unmodifiable>0</unmodifiable>
        <values>currentPage|onDemand|always</values>
        <classType>com.xpn.xwiki.objects.classes.StaticListClass</classType>
      </use>
    </class>
    <property>
      <cache>long</cache>
    </property>
    <property>
      <code>.measurement-info .extradata-list td {
  text-align: left;
}
.measurement-info .extradata-list th {
  width: 16em;
}
.extradata-list .bmi, .extradata-list .hc_percentile {
  min-width: 4em;
}
.extradata-list .normal {
  color: $theme.notificationSuccessColor;
}
.extradata-list .extreme-below-normal, .extradata-list .extreme-above-normal {
  color: $theme.notificationErrorColor;
}
.extradata-list .below-normal, .extradata-list .above-normal {
  color: $theme.notificationWarningColor;
}
.extradata-list .extreme-below-normal:before, .extradata-list .extreme-above-normal:before,
.extradata-list .below-normal:before, .extradata-list .above-normal:before {
  border-radius: 50%;
  color: $theme.pageContentBackgroundColor;
  display: inline-block;
  height: 1.4em;
  margin-right: 0.5em;
  text-align: center;
  text-shadow: none;
  width: 1.4em;
}
.extradata-list .extreme-below-normal:before, .extradata-list .extreme-above-normal:before {
  background-color: $theme.notificationErrorColor;
  content: "!!";
}
.extradata-list .below-normal:before, .extradata-list .above-normal:before {
  background-color: $theme.notificationWarningColor;
  content: "!";
}
.extradata-list.measurements {
  border-collapse: separate;
  border-spacing: 0 0;
}
.extradata-list.measurements td {
  text-align: left;
}
.extradata-list.measurements .displayed-value {
  white-space: nowrap;
}
.extradata-list.measurements table {
  width: 100% !important;
}
.extradata-list.measurements td.date label.hint,
.extradata-list.measurements td.age label.hint {
  font-size: 1em;
  color: $theme.textColor;
  font-weight: bold;
}
.extradata-list.measurements td input {
  width: auto;
}
.extradata-list.measurements td.date input {
  width: 10em;
  margin: 0 0 0 .7em;
}
.extradata-list.measurements td.age .displayed-value {
  display: inline;
}
.extradata-list.measurements td.actions a.delete{
  margin: 0;
  background-image: none;
  width: 1em;
  height: auto;
  float: right;
  text-indent: 0;
  text-align: center;
  text-decoration: none !important;
}

.extradata-list .head-group label {
  font-weight: bold;
}
.extradata-list .icon {
  width: 20px;
  background: transparent none center center no-repeat;
}
.extradata-list .head-group .icon {
  background-image: url("$xwiki.getSkinFile('icons/datamodel/calendar.png')");
}
.extradata-list .general-group .icon {
  background-image: url("$xwiki.getSkinFile('body-icon-s.png')");
  opacity: .4;
}
.extradata-list .face-group .icon {
  background-image: url("$xwiki.getSkinFile('head-icon-s.png')");
  opacity: .4;
}
.extradata-list .ratios-group .icon {
  background-image: url("$xwiki.getSkinFile('ratios-icon-s.png')");
  opacity: .4;
}
.extradata-list .eyes-group .icon {
  background-image: url("$xwiki.getSkinFile('eye.png')");
}
.extradata-list .organs-group .icon {
  background-image: url("$xwiki.getSkinFile('body-icon-left-s.png')");
  opacity: .4;
}
.extradata-list .left-side-group .icon {
  background-image: url("$xwiki.getSkinFile('body-icon-left-s.png')");
  opacity: .4;
}
.extradata-list .right-side-group .icon {
  background-image: url("$xwiki.getSkinFile('body-icon-right-s.png')");
  opacity: .4;
}

.extradata-list .relative_type, .extradata-list .relative_of {
  width: 50%;
  text-align: left;
}
.extradata-list .relative_type label, .extradata-list .relative_of label {
  width: auto;
}
</code>
    </property>
    <property>
      <contentType>CSS</contentType>
    </property>
    <property>
      <name>Extra data table ui</name>
    </property>
    <property>
      <parse>1</parse>
    </property>
    <property>
      <use>onDemand</use>
    </property>
  </object>
  <object>
    <name>PhenoTips.PatientSheetCode</name>
    <number>2</number>
    <className>XWiki.StyleSheetExtension</className>
    <guid>a92ecd55-7896-45b8-878a-a7e2228a740d</guid>
    <class>
      <name>XWiki.StyleSheetExtension</name>
      <customClass/>
      <customMapping/>
      <defaultViewSheet/>
      <defaultEditSheet/>
      <defaultWeb/>
      <nameField/>
      <validationScript/>
      <cache>
        <cache>0</cache>
        <disabled>0</disabled>
        <displayType>select</displayType>
        <multiSelect>0</multiSelect>
        <name>cache</name>
        <number>5</number>
        <prettyName>Caching policy</prettyName>
        <relationalStorage>0</relationalStorage>
        <separator> </separator>
        <separators>|, </separators>
        <size>1</size>
        <unmodifiable>0</unmodifiable>
        <values>long|short|default|forbid</values>
        <classType>com.xpn.xwiki.objects.classes.StaticListClass</classType>
      </cache>
      <code>
        <disabled>0</disabled>
        <name>code</name>
        <number>2</number>
        <prettyName>Code</prettyName>
        <rows>20</rows>
        <size>50</size>
        <unmodifiable>0</unmodifiable>
        <classType>com.xpn.xwiki.objects.classes.TextAreaClass</classType>
      </code>
      <contentType>
        <cache>0</cache>
        <disabled>0</disabled>
        <displayType>select</displayType>
        <multiSelect>0</multiSelect>
        <name>contentType</name>
        <number>6</number>
        <prettyName>Content Type</prettyName>
        <relationalStorage>0</relationalStorage>
        <separator> </separator>
        <separators>|, </separators>
        <size>1</size>
        <unmodifiable>0</unmodifiable>
        <values>CSS|LESS</values>
        <classType>com.xpn.xwiki.objects.classes.StaticListClass</classType>
      </contentType>
      <name>
        <disabled>0</disabled>
        <name>name</name>
        <number>1</number>
        <prettyName>Name</prettyName>
        <size>30</size>
        <unmodifiable>0</unmodifiable>
        <classType>com.xpn.xwiki.objects.classes.StringClass</classType>
      </name>
      <parse>
        <disabled>0</disabled>
        <displayFormType>select</displayFormType>
        <displayType>yesno</displayType>
        <name>parse</name>
        <number>4</number>
        <prettyName>Parse content</prettyName>
        <unmodifiable>0</unmodifiable>
        <classType>com.xpn.xwiki.objects.classes.BooleanClass</classType>
      </parse>
      <use>
        <cache>0</cache>
        <disabled>0</disabled>
        <displayType>select</displayType>
        <multiSelect>0</multiSelect>
        <name>use</name>
        <number>3</number>
        <prettyName>Use this extension</prettyName>
        <relationalStorage>0</relationalStorage>
        <separator> </separator>
        <separators>|, </separators>
        <size>1</size>
        <unmodifiable>0</unmodifiable>
        <values>currentPage|onDemand|always</values>
        <classType>com.xpn.xwiki.objects.classes.StaticListClass</classType>
      </use>
    </class>
    <property>
      <cache>long</cache>
    </property>
    <property>
      <code>#template('colorThemeInit.vm')
/*--------------------------------------------------------------*/
/** Box style */
.ncbi-search-box {
  margin-top: 2em;
}
/*--------------------------------------------------------------*/
/** Search terms from phenotypes */
.default-search-terms-container {
  margin: .5em 0;
  padding: .5em 1em;
  border: 1px dotted $theme.borderColor;
  background-color: $theme.highlightColor;
}
.search-term {
  margin: 0 1.5em 0 0;
  cursor: pointer;
}
.search-term:hover, .search-term.disabled:hover {
  opacity: .7;
}
.search-term.disabled {
  opacity: .5;
  text-decoration: line-through;
}
.search-term.not_symptom {
  color: #C00;
}
.search-term.not_symptom:before {
  content: "NO ";
}
/** ----------------------------------------------------------- */
/** PubMed &amp; OMIM suggestions */
.background-suggestions li {
  margin: .7em 0;
  font-size: .85em;
  line-height: 1.2em;
}
.background-suggestions .journal {
  font-style: italic;
}
.background-suggestions .locus {
  display: block;
}
.background-suggestions .title {
  font-size: 1.25em;
}
#pubmed-search-results ul li {
  background-image: url("$xwiki.getSkinFile('icons/silk/page.png')");
  padding-left: 20px;
  background-position: left 2px;
  background-repeat: no-repeat;
  page-break-inside: avoid;
}
#omim-search-results ul li label input {
  vertical-align: middle;
}
.background-search h4 {
  font-size: 1.2em;
  margin: 0;
  padding: 0 20px 0 0;
}
.background-search {
  margin-top: 1em;
  background: transparent none right top no-repeat;
}
.background-search.loading, .plainmessage.loading {
  background-image: url("$xwiki.getSkinFile('icons/xwiki/spinner.gif')");
}

.background-search h3 {
  font-weight: bold !important;
  margin-top: 0;
}
.background-suggestions ul {
  list-style-type: none;
  margin: 0;
}

#diffDiagnosis-search-results {
  display: table;
  width: 100%;
}

#diffDiagnosis-search-results &gt; * {
  display: table-cell;
  vertical-align: middle;
}
.collapsed #diffDiagnosis-search-results &gt; * {
  display: none;
}

#diffDiagnosis-search-results &gt; ul {
  padding-bottom: 0.3em;
  padding-left: 1em;
  width: 90%;
}

#diffDiagnosis-search-results &gt; span {
  text-align: center;
}

#diffDiagnosis-search-results &gt; .navigation:hover {
  background-color: rgba(0,0,0,0.1);
  color: $theme.linkColor;
  cursor: pointer;
  transition: all 0.2s linear;
}



#instantSearchDiagram {
  margin: auto;
  padding: 0;
  display: table;
}


#leftContainer {
  display: table-cell;
  vertical-align: top;
}

#middleContainer {
  display: table-cell;
  vertical-align: top;

  overflow-x: auto;
  overflow-y: hidden;
  box-shadow: 0 4px 8px 0 rgba(0, 0, 0, 0.2), 0 6px 20px 0 rgba(0, 0, 0, 0.19);

}

#rightContainer {
  display: table-cell;
  vertical-align: top;
  margin-left: 1em;
}


.matrix-row-background,
.matrix-column-background {
  fill: #e4e4e4;
  opacity: 0.5;
}


.matrix-column-text {
  font-size: 17px;
}
.matrix-row-text {
  font-size: 1em;
  text-anchor: end;
}


.row-background-active {
  fill: #cdcdcd;
  opacity: 0.5;
}


.column-active &gt; .matrix-column-background {
  fill: #cdcdcd;
  opacity: 0.5;
}


.row-active &gt; text {
  fill: #0090b0;
}


#DiagramInfoHeading {
  font-size: 14px;
  color: #000000;
  background-color: #e5eff2;
  box-shadow:  0 6px 20px 0 rgba(0, 0, 0, 0.2), 0 4px 8px 0 rgba(0, 0, 0, 0.19);
  padding: 0.5em;
}

#DiagramInfoHeadingMain {
  font-size: 22px;
  color: #ffffff;
  padding: 0.5em;
  background-color: #4b657c;
  /*box-shadow: 0 4px 8px 0 rgba(0, 0, 0, 0.2), 0 6px 20px 0 rgba(0, 0, 0, 0.19);*/
  text-align: center;
  text-shadow: none;
}


#infoDetails{
  box-shadow: 0 4px 8px 0 rgba(0, 0, 0, 0.2), 0 6px 20px 0 rgba(0, 0, 0, 0.19);
}

#infoDetailsTable {
  text-align: left;
  color: #8c8c8c;
  font-size: 14px;
  padding: 0.5em;
}


#tooltipTitle {
  font-size: 18px;
}


.text-align-left{
  text-align: left ;
}


.text-align-right{
  text-align: right;
}


.infoDetailsTableItemText{
  padding-left : 1em;
}

.infoDetailsTableItemSymbol {
  padding-left : 1em;
}


.instantSearchLink{
  padding-left: initial !important;
  text-decoration: none;
  color: #505050;
}

.omimLinkButton{
  color: #505050;
  margin-left: 0.5em;
  margin-right: 0.5em;
}

#phenotypicAbnormalityBlock{
  margin-bottom: 0.5em;
  background-color: #e5eff2;
  box-shadow: 0 4px 8px 0 rgba(0, 0, 0, 0.2), 0 6px 20px 0 rgba(0, 0, 0, 0.19);
  text-align: center;
  padding: 0.3em;
}

.phenotypeButton{
  margin: 0.1em;
}

.phenotypeButtonLink{
  text-decoration: none;
  color: #505050;
}

.phenotypeButton:active{
  background-color:#ffffff;
}

</code>
    </property>
    <property>
      <contentType>CSS</contentType>
    </property>
    <property>
      <name>Instant search style</name>
    </property>
    <property>
      <parse>1</parse>
    </property>
    <property>
      <use>onDemand</use>
    </property>
  </object>
  <object>
    <name>PhenoTips.PatientSheetCode</name>
    <number>3</number>
    <className>XWiki.StyleSheetExtension</className>
    <guid>6b031d72-7733-4ce5-905f-b999ec0c3165</guid>
    <class>
      <name>XWiki.StyleSheetExtension</name>
      <customClass/>
      <customMapping/>
      <defaultViewSheet/>
      <defaultEditSheet/>
      <defaultWeb/>
      <nameField/>
      <validationScript/>
      <cache>
        <cache>0</cache>
        <disabled>0</disabled>
        <displayType>select</displayType>
        <multiSelect>0</multiSelect>
        <name>cache</name>
        <number>5</number>
        <prettyName>Caching policy</prettyName>
        <relationalStorage>0</relationalStorage>
        <separator> </separator>
        <separators>|, </separators>
        <size>1</size>
        <unmodifiable>0</unmodifiable>
        <values>long|short|default|forbid</values>
        <classType>com.xpn.xwiki.objects.classes.StaticListClass</classType>
      </cache>
      <code>
        <disabled>0</disabled>
        <name>code</name>
        <number>2</number>
        <prettyName>Code</prettyName>
        <rows>20</rows>
        <size>50</size>
        <unmodifiable>0</unmodifiable>
        <classType>com.xpn.xwiki.objects.classes.TextAreaClass</classType>
      </code>
      <contentType>
        <cache>0</cache>
        <disabled>0</disabled>
        <displayType>select</displayType>
        <multiSelect>0</multiSelect>
        <name>contentType</name>
        <number>6</number>
        <prettyName>Content Type</prettyName>
        <relationalStorage>0</relationalStorage>
        <separator> </separator>
        <separators>|, </separators>
        <size>1</size>
        <unmodifiable>0</unmodifiable>
        <values>CSS|LESS</values>
        <classType>com.xpn.xwiki.objects.classes.StaticListClass</classType>
      </contentType>
      <name>
        <disabled>0</disabled>
        <name>name</name>
        <number>1</number>
        <prettyName>Name</prettyName>
        <size>30</size>
        <unmodifiable>0</unmodifiable>
        <classType>com.xpn.xwiki.objects.classes.StringClass</classType>
      </name>
      <parse>
        <disabled>0</disabled>
        <displayFormType>select</displayFormType>
        <displayType>yesno</displayType>
        <name>parse</name>
        <number>4</number>
        <prettyName>Parse content</prettyName>
        <unmodifiable>0</unmodifiable>
        <classType>com.xpn.xwiki.objects.classes.BooleanClass</classType>
      </parse>
      <use>
        <cache>0</cache>
        <disabled>0</disabled>
        <displayType>select</displayType>
        <multiSelect>0</multiSelect>
        <name>use</name>
        <number>3</number>
        <prettyName>Use this extension</prettyName>
        <relationalStorage>0</relationalStorage>
        <separator> </separator>
        <separators>|, </separators>
        <size>1</size>
        <unmodifiable>0</unmodifiable>
        <values>currentPage|onDemand|always</values>
        <classType>com.xpn.xwiki.objects.classes.StaticListClass</classType>
      </use>
    </class>
    <property>
      <cache>long</cache>
    </property>
    <property>
      <code>#template('colorThemeInit.vm')
.phenotype-details {
  background-color: #F9F9F9;
  background-position: left center;
  background-repeat: no-repeat;
  border-radius: 0 .5em .5em .5em;
  border: 1px solid #FFF;
  color: $theme.textSecondaryColor;
  font-size: 87.5%;
  margin-left: 20px;
  padding: .5em 20px;
  position: relative;
  width: 80%;
}
.phenotype-details.collapsed {
  background-position: 99% .25em;
  cursor: pointer;
  padding-left: 16px;
}
.phenotype-details .collapsed {
  display: none;
}
.phenotype-details .comments-preview {
  display: block;
  overflow: hidden;
  text-overflow: ellipsis;
  white-space: nowrap;
  max-height: 1.2em;
}

.phenotype-details input[type="text"] {
  padding: 0;
  width: 50%;
  color: $theme.textSecondaryColor;
  font-size: 87.5%;
  box-shadow: none !important;
  background: transparent !important;
  border-color: transparent !important;
}
.phenotype-details .action-done {
  cursor: pointer;
  font-size: 2em;
  position: absolute;
  right: 0.25em;
  top: 0;
}
.phenotype-details .action-done:hover {
  color: $theme.linkColor;
}
.phenotype-details.collapsed dt,
.phenotype-details.collapsed dd,
.phenotype-details.collapsed .action-done,
.phenotype-details.focused .preview {
  display: none;
}

.phenotype-details.collapsed .preview {
  display: block;
}

.phenotype-details.focused {
  background-image: none;
  box-shadow: 0 2px 5px #999;
}

.phenotype-details dt {
  font-weight: normal;
}

.phenotype-details dt label {
  color: $theme.textColor;
}

.phenotype-details dt .selected {
  color: $theme.textColor;
  font-weight: bold;
}

.phenotype-details.focused input {
  color: $theme.textColor;
  background: #FFF !important;
  border-color: #FFF !important;
}

.phenotype-details .attachment-list .attachment-item,
.phenotype-details .attachment-list .attachment-item input {
  display: none;
  margin: 0;
  padding: 0;
  box-shadow: none;
}
.phenotype-details .attachment-list .attachment-item.selected,
.phenotype-details .attachment-list .attachment-preview {
  display: block;
  width: 100%;
  max-height: inherit;
  height: auto;
  box-sizing: border-box;
}
.phenotype-details .attachment-list .attachment-item.image {
  max-width: 100%;
}
.phenotype-details .attachment-list .attachment-item.selected label {
  padding: 3px 0 3px 20px;
}
.phenotype-details .attachment-list .attachment-item.image label {
  padding: 0 !important;
}
.phenotype-details .attachment-item img {
  max-width: 100% !important;
  max-height: inherit !important;
}
.phenotype-details .attachment-list .attachment-item .view {
  background-color: $theme.pageContentBackgroundColor;
  bottom: 0;
  padding: 5px;
}
.phenotype-details .actions {
  float: right;
}
.phenotype-details .collapsible {
  cursor: pointer !important;
}
.no ~ .phenotype-details dt:not(.comments), .no ~ .phenotype-details dd:not(.comments) {
  display: none !important;
}</code>
    </property>
    <property>
      <contentType>CSS</contentType>
    </property>
    <property>
      <name>Phenotype details</name>
    </property>
    <property>
      <parse>1</parse>
    </property>
    <property>
      <use>onDemand</use>
    </property>
  </object>
  <object>
    <name>PhenoTips.PatientSheetCode</name>
    <number>4</number>
    <className>XWiki.StyleSheetExtension</className>
    <guid>af20ed8f-b8cd-4d2f-ae19-f053f0bb5f03</guid>
    <class>
      <name>XWiki.StyleSheetExtension</name>
      <customClass/>
      <customMapping/>
      <defaultViewSheet/>
      <defaultEditSheet/>
      <defaultWeb/>
      <nameField/>
      <validationScript/>
      <cache>
        <cache>0</cache>
        <disabled>0</disabled>
        <displayType>select</displayType>
        <multiSelect>0</multiSelect>
        <name>cache</name>
        <number>5</number>
        <prettyName>Caching policy</prettyName>
        <relationalStorage>0</relationalStorage>
        <separator> </separator>
        <separators>|, </separators>
        <size>1</size>
        <unmodifiable>0</unmodifiable>
        <values>long|short|default|forbid</values>
        <classType>com.xpn.xwiki.objects.classes.StaticListClass</classType>
      </cache>
      <code>
        <disabled>0</disabled>
        <name>code</name>
        <number>2</number>
        <prettyName>Code</prettyName>
        <rows>20</rows>
        <size>50</size>
        <unmodifiable>0</unmodifiable>
        <classType>com.xpn.xwiki.objects.classes.TextAreaClass</classType>
      </code>
      <contentType>
        <cache>0</cache>
        <disabled>0</disabled>
        <displayType>select</displayType>
        <multiSelect>0</multiSelect>
        <name>contentType</name>
        <number>6</number>
        <prettyName>Content Type</prettyName>
        <relationalStorage>0</relationalStorage>
        <separator> </separator>
        <separators>|, </separators>
        <size>1</size>
        <unmodifiable>0</unmodifiable>
        <values>CSS|LESS</values>
        <classType>com.xpn.xwiki.objects.classes.StaticListClass</classType>
      </contentType>
      <name>
        <disabled>0</disabled>
        <name>name</name>
        <number>1</number>
        <prettyName>Name</prettyName>
        <size>30</size>
        <unmodifiable>0</unmodifiable>
        <classType>com.xpn.xwiki.objects.classes.StringClass</classType>
      </name>
      <parse>
        <disabled>0</disabled>
        <displayFormType>select</displayFormType>
        <displayType>yesno</displayType>
        <name>parse</name>
        <number>4</number>
        <prettyName>Parse content</prettyName>
        <unmodifiable>0</unmodifiable>
        <classType>com.xpn.xwiki.objects.classes.BooleanClass</classType>
      </parse>
      <use>
        <cache>0</cache>
        <disabled>0</disabled>
        <displayType>select</displayType>
        <multiSelect>0</multiSelect>
        <name>use</name>
        <number>3</number>
        <prettyName>Use this extension</prettyName>
        <relationalStorage>0</relationalStorage>
        <separator> </separator>
        <separators>|, </separators>
        <size>1</size>
        <unmodifiable>0</unmodifiable>
        <values>currentPage|onDemand|always</values>
        <classType>com.xpn.xwiki.objects.classes.StaticListClass</classType>
      </use>
    </class>
    <property>
      <cache>long</cache>
    </property>
    <property>
      <code>#template('colorThemeInit.vm')
.LV_validation_message {
  position: absolute;
  display: block;
}
.LV_valid:empty {
  display: none;
}
input.LV_invalid_field {
  background-color: $theme.highlightColor;
  border: 1px solid $theme.notificationErrorColor;
  color: $theme.textColor !important;
}
input[type="checkbox"] + .LV_validation_message {
  float: right;
}</code>
    </property>
    <property>
      <contentType>CSS</contentType>
    </property>
    <property>
      <name>Form Validation</name>
    </property>
    <property>
      <parse>1</parse>
    </property>
    <property>
      <use>onDemand</use>
    </property>
  </object>
</xwikidoc><|MERGE_RESOLUTION|>--- conflicted
+++ resolved
@@ -3982,7 +3982,6 @@
 
     }
 
-<<<<<<< HEAD
     document.observe('phenotype:selected', function(event) {
         if (!event.memo || !event.memo.key || !event.memo.element) {
             return;
@@ -4041,7 +4040,7 @@
         }
         updateDefaultSearchTerms();
     });
-=======
+
   document.observe('xwiki:dom:loaded', function() {
     if ($('phenotypes-summary')) {
       var phenotypes = JSON.parse($('phenotypes-summary').value);
@@ -4052,18 +4051,6 @@
       updateDefaultSearchTerms();
     }
   });
->>>>>>> 7572c8f4
-
-    document.observe('xwiki:dom:loaded', function() {
-        if ($('phenotypes-summary')) {
-            var phenotypes = JSON.parse($('phenotypes-summary').value);
-            phenotypes.each(function(p) {
-                cache.all[p.key] = p;
-                cache.displayed[p.key] = true;
-            });
-            updateDefaultSearchTerms()
-        }
-    });
 
     if (customSearchTermsInput) {
         customSearchTermsInput.observe('keyup', function(event) {
