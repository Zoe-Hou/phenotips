/**
 * SaveLoadEngine is responsible for automatic and manual save and load operations.
 *
 * @class SaveLoadEngine
 * @constructor
 */

function unescapeRestData (dataNode) {
	// http://stackoverflow.com/questions/4480757/how-do-i-unescape-html-entities-in-js-change-lt-to
    var tempNode = document.createElement('div');
    tempNode.innerHTML = dataNode.textContent.replace(/&amp;/, '&');
    return tempNode.innerText || tempNode.text || tempNode.textContent;
}


var ProbandDataLoader = Class.create( {
    initialize: function() {
    	this.probandData = undefined;
    },
    
    load: function(callWhenReady) {       
        new Ajax.Request(XWiki.currentDocument.getRestURL('objects/PhenoTips.PatientClass/0'), {
            method: "GET",
            onSuccess: this.onProbandDataReady.bind(this),
            onComplete: callWhenReady ? callWhenReady : {}
        });
    },
    
    onProbandDataReady : function(response) {    	
    	var data = response.responseXML.documentElement;    	
        this.probandData = {};        
        this.probandData.firstName = unescapeRestData(data.querySelector("property[name='first_name'] > value"));
        this.probandData.lastName  = unescapeRestData(data.querySelector("property[name='last_name'] > value"));
        this.probandData.gender    = unescapeRestData(data.querySelector("property[name='gender'] > value")); 
        if (this.probandData.gender == '')
            this.probandData.gender = 'U';
        console.log("Proband data: " + stringifyObject(this.probandData));
    },    
});


var SaveLoadEngine = Class.create( {

    initialize: function() {
        this._saveInProgress = false;
    },

    /**
     * Saves the state of the graph
     *
     * @return Serialization data for the entire graph
     */
    serialize: function() {
        return editor.getGraph().toJSON();
    },

    createGraphFromSerializedData: function(JSONString, noUndo, centerAround0) {
        console.log("---- load: parsing data ----");
        var successfulLoad = false;

        document.fire("pedigree:load:start");
        
        try {            
            //var JSONString = '{"GG":[{"name":"f11","id":0,"prop":{"gender":"F"},"outedges":[{"to":"p1"}]},{"name":"m11","id":1,"prop":{"gender":"M"},"outedges":[{"to":"p1"}]},{"name":"p1","id":2,"rel":true,"hub":true,"prop":{},"outedges":[{"to":"chhub_p1"}]},{"name":"chhub_p1","id":3,"chhub":true,"prop":null,"outedges":[{"to":"ch1"},{"to":"ch2"},{"to":"ch3"}]},{"name":"f13","id":4,"prop":{"gender":"F"},"outedges":[{"to":"p3"}]},{"name":"m13","id":5,"prop":{"gender":"M"},"outedges":[{"to":"p3"}]},{"name":"p3","id":6,"rel":true,"hub":true,"prop":{},"outedges":[{"to":"chhub_p3"}]},{"name":"chhub_p3","id":7,"chhub":true,"prop":null,"outedges":[{"to":"ch7"},{"to":"ch9"},{"to":"ch8"}]},{"name":"f12","id":8,"prop":{"gender":"F"},"outedges":[{"to":"p2"}]},{"name":"m12","id":9,"prop":{"gender":"M"},"outedges":[{"to":"p2"}]},{"name":"p2","id":10,"rel":true,"hub":true,"prop":{},"outedges":[{"to":"chhub_p2"}]},{"name":"chhub_p2","id":11,"chhub":true,"prop":null,"outedges":[{"to":"ch4"},{"to":"ch5"},{"to":"ch6"}]},{"name":"ch2","id":12,"prop":{"gender":"F"},"outedges":[{"to":"p4"}]},{"name":"ch5","id":13,"prop":{"gender":"M"},"outedges":[{"to":"p4"}]},{"name":"p4","id":14,"rel":true,"hub":true,"prop":{},"outedges":[{"to":"chhub_p4"}]},{"name":"chhub_p4","id":15,"chhub":true,"prop":null,"outedges":[{"to":"leaf1"}]},{"name":"ch4","id":16,"prop":{"gender":"F"},"outedges":[{"to":"p5"}]},{"name":"ch9","id":17,"prop":{"gender":"M"},"outedges":[{"to":"p5"}]},{"name":"p5","id":18,"rel":true,"hub":true,"prop":{},"outedges":[{"to":"chhub_p5"}]},{"name":"chhub_p5","id":19,"chhub":true,"prop":null,"outedges":[{"to":"leaf2"}]},{"name":"ch1","id":20,"prop":{"gender":"M"}},{"name":"ch3","id":21,"prop":{"gender":"M"}},{"name":"ch6","id":22,"prop":{"gender":"M"}},{"name":"ch7","id":23,"prop":{"gender":"M"}},{"name":"ch8","id":24,"prop":{"gender":"M"}},{"name":"leaf1","id":25,"prop":{"gender":"M"}},{"name":"leaf2","id":26,"prop":{"gender":"M"}}],"ranks":[1,1,1,2,1,1,1,2,1,1,1,2,3,3,3,4,3,3,3,4,3,3,3,3,3,5,5],"order":[[],[0,2,1,8,10,9,4,6,5],[3,11,7],[21,20,12,14,13,22,16,18,17,24,23],[15,19],[25,26]],"positions":[13,37,25,25,141,165,153,153,77,101,89,89,45,69,57,57,109,133,121,121,25,5,89,173,153,57,121]}';                        
            //console.log("got json2: " + JSONString);
            
            var positionedGraph = editor.getGraph(); 
            
            var changeSet = positionedGraph.fromJSON(JSONString);
            
            if (!noUndo) {
                var probandData = editor.getProbandDataFromPhenotips();            
                var genderOk = positionedGraph.setProbandData( probandData.firstName, probandData.lastName, probandData.gender );
                if (!genderOk)
                    alert("Gender defined in phenotips is incompatible with this pedigree. Setting proband gender to 'Unknown'");
            }
            
            if (editor.getGraphicsSet().applyChanges(changeSet, false)) {                       
                successfulLoad = true;
                editor.getWorkspace().adjustSizeToScreen();                                
            }        
            
            if (centerAround0)
                editor.getWorkspace().centerAroundNode(0);
            
            if (!noUndo)
                editor.getActionStack().addState(null, null, JSONString);
        }
        catch(err)
        {
        	console.log("ERROR loading the graph: " + err);
        }
        
        document.fire("pedigree:load:finish");
        return successfulLoad;
    },
    
    save: function() {        
        if (this._saveInProgress)          
            return;   // Don't send parallel save requests

        var me = this;

        var jsonData = this.serialize();
        
        console.log("saving, data: " + stringifyObject(jsonData));        
        
        var image = $('canvas');
        var background = image.getElementsByClassName('panning-background')[0];
        var backgroundPosition = background.nextSibling;
        var backgroundParent =  background.parentNode;
        backgroundParent.removeChild(background);
        var bbox = image.down().getBBox();
        var savingNotification = new XWiki.widgets.Notification("Saving", "inprogress");
        new Ajax.Request(XWiki.currentDocument.getRestURL('objects/PhenoTips.PedigreeClass/0', 'method=PUT'), {
            method: 'POST',
            onCreate: function() {
                me._saveInProgress = true;
            },
            onComplete: function() {
                me._saveInProgress = false;
            },
            onSuccess: function() {savingNotification.replace(new XWiki.widgets.Notification("Successfuly saved"));},
<<<<<<< HEAD
            parameters: {"property#data": jsonData, "property#image": image.innerHTML.replace(/width=".*?"/, '').replace(/height=".*?"/, '').replace(/viewBox=".*?"/, "viewBox=\"" + bbox.x + " " + bbox.y + " " + bbox.width + " " + bbox.height + "\" width=\"500\" height=\"500\"")}
=======
            parameters: {"property#data": JSON.stringify(nodes), "property#image": image.innerHTML.replace(/xmlns:xlink=".*?"/, '').replace(/width=".*?"/, '').replace(/height=".*?"/, '').replace(/viewBox=".*?"/, "viewBox=\"" + bbox.x + " " + bbox.y + " " + bbox.width + " " + bbox.height + "\" width=\"500\" height=\"500\" xmlns:xlink=\"http://www.w3.org/1999/xlink\"")}
>>>>>>> ed6c0593
        });
        backgroundParent.insertBefore(background, backgroundPosition);        
    },    
    
    load: function() {
    	console.log("initiating load process");
                
        new Ajax.Request(XWiki.currentDocument.getRestURL('objects/PhenoTips.PedigreeClass/0/'), {
            method: 'GET',
            onCreate: function() {
                document.fire("pedigree:load:start");
            },
            onSuccess: function (response) {
            	//console.log("Data from LOAD: " + stringifyObject(response));            	
            	console.log("[Data from LOAD]");
            	var rawdata = response.responseXML.documentElement.querySelector("property[name='data'] > value");
                var jsonData = unescapeRestData(rawdata);
                if (jsonData.trim()) {
                	console.log("recived JSON: " + stringifyObject(jsonData));
                    this.createGraphFromSerializedData(jsonData);
                } else {
                    new TemplateSelector(true);
                }
            }.bind(this)
        })
    }
});<|MERGE_RESOLUTION|>--- conflicted
+++ resolved
@@ -121,11 +121,7 @@
                 me._saveInProgress = false;
             },
             onSuccess: function() {savingNotification.replace(new XWiki.widgets.Notification("Successfuly saved"));},
-<<<<<<< HEAD
-            parameters: {"property#data": jsonData, "property#image": image.innerHTML.replace(/width=".*?"/, '').replace(/height=".*?"/, '').replace(/viewBox=".*?"/, "viewBox=\"" + bbox.x + " " + bbox.y + " " + bbox.width + " " + bbox.height + "\" width=\"500\" height=\"500\"")}
-=======
-            parameters: {"property#data": JSON.stringify(nodes), "property#image": image.innerHTML.replace(/xmlns:xlink=".*?"/, '').replace(/width=".*?"/, '').replace(/height=".*?"/, '').replace(/viewBox=".*?"/, "viewBox=\"" + bbox.x + " " + bbox.y + " " + bbox.width + " " + bbox.height + "\" width=\"500\" height=\"500\" xmlns:xlink=\"http://www.w3.org/1999/xlink\"")}
->>>>>>> ed6c0593
+            parameters: {"property#data": jsonData, "property#image": image.innerHTML.replace(/xmlns:xlink=".*?"/, '').replace(/width=".*?"/, '').replace(/height=".*?"/, '').replace(/viewBox=".*?"/, "viewBox=\"" + bbox.x + " " + bbox.y + " " + bbox.width + " " + bbox.height + "\" width=\"500\" height=\"500\" xmlns:xlink=\"http://www.w3.org/1999/xlink\"")}
         });
         backgroundParent.insertBefore(background, backgroundPosition);        
     },    
